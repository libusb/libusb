language: c
sudo: required
dist: xenial

os:
  - osx
  - linux

compiler:
  - clang
  - gcc

env:
  global:
    - CTEST_OUTPUT_ON_FAILURE=True

  matrix:
    - BUILD_TYPE=Debug
    - BUILD_TYPE=Release

matrix:
<<<<<<< HEAD
    include:
        - os: linux
          dist: trusty
          sudo: required
          compiler: gcc
        - os: linux
          dist: trusty
          sudo: required
          compiler: clang
        - os: osx
          osx_image: xcode8
          compiler: gcc
        - os: osx
          osx_image: xcode8
          compiler: clang
        - os: osx
          osx_image: xcode7.1
          compiler: gcc
        - os: osx
          osx_image: xcode7.1
          compiler: clang
        - os: osx
          osx_image: beta-xcode6.2
          compiler: gcc
        - os: osx
          osx_image: beta-xcode6.2
          compiler: clang

addons:
    homebrew:
        update: true
        brewfile: true
    apt:
        packages:
            - autoconf
            - automake
            - libtool
            - m4
            - libudev-dev
        sources:
            - ubuntu-toolchain-r-test
=======
  exclude:
    - os: linux
      compiler: clang
    - os: osx
      compiler: gcc

install:
  # Configure to use our own Debian mirror.
  - if [[ "${TRAVIS_OS_NAME}" = "linux" ]]; then sudo apt-add-repository "deb https://${BIN_USER}:${BIN_PASSWORD}@barcohc.jfrog.io/barcohc/AptQt512/ xenial main"; fi
  - if [[ "${TRAVIS_OS_NAME}" = "linux" ]]; then sudo apt-key adv --keyserver keyserver.ubuntu.com --recv-keys 10C56D0DE9977759; fi
  - if [[ "${TRAVIS_OS_NAME}" = "linux" ]]; then sudo apt-add-repository "deb https://${BIN_USER}:${BIN_PASSWORD}@barcohc.jfrog.io/barcohc/AptUbuntuToolchain/ xenial main"; fi
  - if [[ "${TRAVIS_OS_NAME}" = "linux" ]]; then sudo apt-key adv --keyserver keyserver.ubuntu.com --recv-keys 1E9377A2BA9EF27F; fi
  - if [[ "${TRAVIS_OS_NAME}" = "linux" ]]; then travis_retry sudo apt-get -qq update; fi
  
  # Update Ruby
  - |
    if [[ "${TRAVIS_OS_NAME}" == "osx" ]]; then
      brew install ruby
      gem update --system
    fi

  # Install a recent Ninja
  - |
    # Install Ninja
    if [[ "${TRAVIS_OS_NAME}" == "linux" ]]; then
      travis_retry sudo apt-get -qq install ninja-build
    else
      HOMEBREW_NO_AUTO_UPDATE=1 brew install ninja
    fi

  # Install GCC 6
  - |
    # Install GCC
    if [[ "${TRAVIS_OS_NAME}" == "linux" ]]; then
      travis_retry sudo apt-get install -qq gcc-6 g++-6
      sudo update-alternatives --install /usr/bin/gcc gcc /usr/bin/gcc-6 90
      sudo update-alternatives --install /usr/bin/g++ g++ /usr/bin/g++-6 90
    fi

  # Use Python 3.7.1
  - |
    # Use Python 3.7.1
    if [[ "${TRAVIS_OS_NAME}" == "linux" ]]; then
      pyenv global 3.7.1
    fi

  # Install conan
  - |
    # Install conan
    if [[ "${TRAVIS_OS_NAME}" == "linux" ]]; then
      pip --quiet install conan
    else
      brew install conan
    fi
  - conan remote add barco ${CONAN_URL}
  - conan user -p ${CONAN_API_KEY} -r barco ${CONAN_USER}
  
  # Install buildtools
  - |
    # Install buildtools
    if [[ "${TRAVIS_OS_NAME}" == "linux" ]]; then
      sudo apt-get -qq install gcovr lcov cppcheck valgrind libudev-dev
    else
      brew install gcovr lcov cppcheck
    fi

before_script:
  - mkdir -p /tmp/build
  - cd /tmp/build
  - cmake -DCMAKE_BUILD_TYPE=${BUILD_TYPE} -G Ninja ${TRAVIS_BUILD_DIR}
>>>>>>> 6cdee577

script:
  - cmake --build . --target all || travis_terminate 1;
  - cmake --build . --target test || travis_terminate 1;
  - |
    # Create and upload a conan package for barco_1.0.22
    if [ "${TRAVIS_BRANCH}" == "barco_1.0.22" ]; then
      export PROJECT_NAME=`echo $TRAVIS_REPO_SLUG | cut -d / -f2`
      conan create ${TRAVIS_BUILD_DIR} ${PROJECT_NAME}/1.0.22.0@barco/healthcare -s build_type=${BUILD_TYPE}
      conan upload --remote barco --all --force ${PROJECT_NAME}/1.0.22.0@barco/healthcare
    fi
  - |
    # Create and upload a conan package for a release
    if [ -n "$TRAVIS_TAG" ]; then
      export TAG=`echo ${TRAVIS_TAG} | sed "s/[vV]//g"`
      export PROJECT_NAME=`echo $TRAVIS_REPO_SLUG | cut -d / -f2`
      conan create ${TRAVIS_BUILD_DIR} ${PROJECT_NAME}/${TAG}@barco/healthcare -s build_type=${BUILD_TYPE}
      conan upload --remote barco --all ${PROJECT_NAME}/${TAG}@barco/healthcare
    fi
<|MERGE_RESOLUTION|>--- conflicted
+++ resolved
@@ -19,49 +19,6 @@
     - BUILD_TYPE=Release
 
 matrix:
-<<<<<<< HEAD
-    include:
-        - os: linux
-          dist: trusty
-          sudo: required
-          compiler: gcc
-        - os: linux
-          dist: trusty
-          sudo: required
-          compiler: clang
-        - os: osx
-          osx_image: xcode8
-          compiler: gcc
-        - os: osx
-          osx_image: xcode8
-          compiler: clang
-        - os: osx
-          osx_image: xcode7.1
-          compiler: gcc
-        - os: osx
-          osx_image: xcode7.1
-          compiler: clang
-        - os: osx
-          osx_image: beta-xcode6.2
-          compiler: gcc
-        - os: osx
-          osx_image: beta-xcode6.2
-          compiler: clang
-
-addons:
-    homebrew:
-        update: true
-        brewfile: true
-    apt:
-        packages:
-            - autoconf
-            - automake
-            - libtool
-            - m4
-            - libudev-dev
-        sources:
-            - ubuntu-toolchain-r-test
-=======
   exclude:
     - os: linux
       compiler: clang
@@ -132,17 +89,16 @@
   - mkdir -p /tmp/build
   - cd /tmp/build
   - cmake -DCMAKE_BUILD_TYPE=${BUILD_TYPE} -G Ninja ${TRAVIS_BUILD_DIR}
->>>>>>> 6cdee577
 
 script:
   - cmake --build . --target all || travis_terminate 1;
   - cmake --build . --target test || travis_terminate 1;
   - |
-    # Create and upload a conan package for barco_1.0.22
-    if [ "${TRAVIS_BRANCH}" == "barco_1.0.22" ]; then
+    # Create and upload a conan package for barco_1.0.23
+    if [ "${TRAVIS_BRANCH}" == "barco_1.0.23" ]; then
       export PROJECT_NAME=`echo $TRAVIS_REPO_SLUG | cut -d / -f2`
-      conan create ${TRAVIS_BUILD_DIR} ${PROJECT_NAME}/1.0.22.0@barco/healthcare -s build_type=${BUILD_TYPE}
-      conan upload --remote barco --all --force ${PROJECT_NAME}/1.0.22.0@barco/healthcare
+      conan create ${TRAVIS_BUILD_DIR} ${PROJECT_NAME}/1.0.23.0@barco/healthcare -s build_type=${BUILD_TYPE}
+      conan upload --remote barco --all --force ${PROJECT_NAME}/1.0.23.0@barco/healthcare
     fi
   - |
     # Create and upload a conan package for a release
