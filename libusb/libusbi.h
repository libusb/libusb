/*
 * Internal header for libusb
 * Copyright © 2007-2009 Daniel Drake <dsd@gentoo.org>
 * Copyright © 2001 Johannes Erdfelt <johannes@erdfelt.com>
 *
 * This library is free software; you can redistribute it and/or
 * modify it under the terms of the GNU Lesser General Public
 * License as published by the Free Software Foundation; either
 * version 2.1 of the License, or (at your option) any later version.
 *
 * This library is distributed in the hope that it will be useful,
 * but WITHOUT ANY WARRANTY; without even the implied warranty of
 * MERCHANTABILITY or FITNESS FOR A PARTICULAR PURPOSE.  See the GNU
 * Lesser General Public License for more details.
 *
 * You should have received a copy of the GNU Lesser General Public
 * License along with this library; if not, write to the Free Software
 * Foundation, Inc., 51 Franklin Street, Fifth Floor, Boston, MA 02110-1301 USA
 */

#ifndef LIBUSBI_H
#define LIBUSBI_H

#include <config.h>

#include <stdlib.h>
#include <assert.h>
#include <stddef.h>
#include <stdint.h>
#include <time.h>
#include <stdarg.h>
#ifdef HAVE_POLL_H
#include <poll.h>
#endif
#ifdef HAVE_MISSING_H
#include <missing.h>
#endif

#include "libusb.h"
#include "version.h"

/* Attribute to ensure that a structure member is aligned to a natural
 * pointer alignment. Used for os_priv member. */
#if defined(_MSC_VER)
#if defined(_WIN64)
#define PTR_ALIGNED __declspec(align(8))
#else
#define PTR_ALIGNED __declspec(align(4))
#endif
#elif defined(__GNUC__)
#define PTR_ALIGNED __attribute__((aligned(sizeof(void *))))
#else
#define PTR_ALIGNED
#endif

/* Inside the libusb code, mark all public functions as follows:
 *   return_type API_EXPORTED function_name(params) { ... }
 * But if the function returns a pointer, mark it as follows:
 *   DEFAULT_VISIBILITY return_type * LIBUSB_CALL function_name(params) { ... }
 * In the libusb public header, mark all declarations as:
 *   return_type LIBUSB_CALL function_name(params);
 */
#define API_EXPORTED LIBUSB_CALL DEFAULT_VISIBILITY

/* Macro to decorate printf-like functions, in order to get
 * compiler warnings about format string mistakes.
 */
#if __GNUC__ > 4 || (__GNUC__ == 4 && __GNUC_MINOR__ >= 2)
#define USBI_PRINTFLIKE(formatarg, firstvararg) \
	__attribute__((__format__ (__printf__, formatarg, firstvararg)))
#else
#define USBI_PRINTFLIKE(formatarg, firstvararg)
#endif

#ifdef __cplusplus
extern "C" {
#endif

#define DEVICE_DESC_LENGTH	18

#define USB_MAXENDPOINTS	32
#define USB_MAXINTERFACES	32
#define USB_MAXCONFIG		8

/* Backend specific capabilities */
#define USBI_CAP_HAS_HID_ACCESS			0x00010000
#define USBI_CAP_SUPPORTS_DETACH_KERNEL_DRIVER	0x00020000

/* Maximum number of bytes in a log line */
#define USBI_MAX_LOG_LEN	1024
/* Terminator for log lines */
#define USBI_LOG_LINE_END	"\n"

/* The following is used to silence warnings for unused variables */
#define UNUSED(var)		do { (void)(var); } while(0)

#if !defined(ARRAYSIZE)
#define ARRAYSIZE(array) (sizeof(array) / sizeof(array[0]))
#endif

struct list_head {
	struct list_head *prev, *next;
};

/* Get an entry from the list
 *  ptr - the address of this list_head element in "type"
 *  type - the data type that contains "member"
 *  member - the list_head element in "type"
 */
#define list_entry(ptr, type, member) \
	((type *)((uintptr_t)(ptr) - (uintptr_t)offsetof(type, member)))

#define list_first_entry(ptr, type, member) \
	list_entry((ptr)->next, type, member)

/* Get each entry from a list
 *  pos - A structure pointer has a "member" element
 *  head - list head
 *  member - the list_head element in "pos"
 *  type - the type of the first parameter
 */
#define list_for_each_entry(pos, head, member, type)			\
	for (pos = list_entry((head)->next, type, member);		\
		 &pos->member != (head);				\
		 pos = list_entry(pos->member.next, type, member))

#define list_for_each_entry_safe(pos, n, head, member, type)		\
	for (pos = list_entry((head)->next, type, member),		\
		 n = list_entry(pos->member.next, type, member);	\
		 &pos->member != (head);				\
		 pos = n, n = list_entry(n->member.next, type, member))

#define list_empty(entry) ((entry)->next == (entry))

static inline void list_init(struct list_head *entry)
{
	entry->prev = entry->next = entry;
}

static inline void list_add(struct list_head *entry, struct list_head *head)
{
	entry->next = head->next;
	entry->prev = head;

	head->next->prev = entry;
	head->next = entry;
}

static inline void list_add_tail(struct list_head *entry,
	struct list_head *head)
{
	entry->next = head;
	entry->prev = head->prev;

	head->prev->next = entry;
	head->prev = entry;
}

static inline void list_del(struct list_head *entry)
{
	entry->next->prev = entry->prev;
	entry->prev->next = entry->next;
	entry->next = entry->prev = NULL;
}

static inline void list_cut(struct list_head *list, struct list_head *head)
{
	if (list_empty(head))
		return;

	list->next = head->next;
	list->next->prev = list;
	list->prev = head->prev;
	list->prev->next = list;

	list_init(head);
}

static inline void *usbi_reallocf(void *ptr, size_t size)
{
	void *ret = realloc(ptr, size);
	if (!ret)
		free(ptr);
	return ret;
}

#define container_of(ptr, type, member) ({			\
	const typeof( ((type *)0)->member ) *mptr = (ptr);	\
	(type *)( (char *)mptr - offsetof(type,member) );})

#ifndef CLAMP
#define CLAMP(val, min, max) ((val) < (min) ? (min) : ((val) > (max) ? (max) : (val)))
#endif
#ifndef MIN
#define MIN(a, b)	((a) < (b) ? (a) : (b))
#endif
#ifndef MAX
#define MAX(a, b)	((a) > (b) ? (a) : (b))
#endif

#define TIMESPEC_IS_SET(ts) ((ts)->tv_sec != 0 || (ts)->tv_nsec != 0)

#if defined(_WIN32) || defined(__CYGWIN__) || defined(_WIN32_WCE)
#define TIMEVAL_TV_SEC_TYPE	long
#else
#define TIMEVAL_TV_SEC_TYPE	time_t
#endif

/* Some platforms don't have this define */
#ifndef TIMESPEC_TO_TIMEVAL
#define TIMESPEC_TO_TIMEVAL(tv, ts)					\
	do {								\
		(tv)->tv_sec = (TIMEVAL_TV_SEC_TYPE) (ts)->tv_sec;	\
		(tv)->tv_usec = (ts)->tv_nsec / 1000;			\
	} while (0)
#endif

#ifdef ENABLE_LOGGING

#if defined(_MSC_VER) && (_MSC_VER < 1900)
#define snprintf usbi_snprintf
#define vsnprintf usbi_vsnprintf
int usbi_snprintf(char *dst, size_t size, const char *format, ...);
int usbi_vsnprintf(char *dst, size_t size, const char *format, va_list ap);
#define LIBUSB_PRINTF_WIN32
#endif /* defined(_MSC_VER) && (_MSC_VER < 1900) */

void usbi_log(struct libusb_context *ctx, enum libusb_log_level level,
	const char *function, const char *format, ...) USBI_PRINTFLIKE(4, 5);

void usbi_log_v(struct libusb_context *ctx, enum libusb_log_level level,
	const char *function, const char *format, va_list args) USBI_PRINTFLIKE(4, 0);

#if !defined(_MSC_VER) || (_MSC_VER >= 1400)

#define _usbi_log(ctx, level, ...) usbi_log(ctx, level, __FUNCTION__, __VA_ARGS__)

#define usbi_err(ctx, ...) _usbi_log(ctx, LIBUSB_LOG_LEVEL_ERROR, __VA_ARGS__)
#define usbi_warn(ctx, ...) _usbi_log(ctx, LIBUSB_LOG_LEVEL_WARNING, __VA_ARGS__)
#define usbi_info(ctx, ...) _usbi_log(ctx, LIBUSB_LOG_LEVEL_INFO, __VA_ARGS__)
#define usbi_dbg(...) _usbi_log(NULL, LIBUSB_LOG_LEVEL_DEBUG, __VA_ARGS__)

#else /* !defined(_MSC_VER) || (_MSC_VER >= 1400) */

#define LOG_BODY(ctxt, level)				\
{							\
	va_list args;					\
	va_start(args, format);				\
	usbi_log_v(ctxt, level, "", format, args);	\
	va_end(args);					\
}

static inline void usbi_err(struct libusb_context *ctx, const char *format, ...)
	LOG_BODY(ctx, LIBUSB_LOG_LEVEL_ERROR)
static inline void usbi_warn(struct libusb_context *ctx, const char *format, ...)
	LOG_BODY(ctx, LIBUSB_LOG_LEVEL_WARNING)
static inline void usbi_info(struct libusb_context *ctx, const char *format, ...)
	LOG_BODY(ctx, LIBUSB_LOG_LEVEL_INFO)
static inline void usbi_dbg(const char *format, ...)
	LOG_BODY(NULL, LIBUSB_LOG_LEVEL_DEBUG)

#endif /* !defined(_MSC_VER) || (_MSC_VER >= 1400) */

#else /* ENABLE_LOGGING */

#define usbi_err(ctx, ...) do { (void)ctx; } while (0)
#define usbi_warn(ctx, ...) do { (void)ctx; } while (0)
#define usbi_info(ctx, ...) do { (void)ctx; } while (0)
#define usbi_dbg(...) do {} while (0)

#endif /* ENABLE_LOGGING */

#define USBI_GET_CONTEXT(ctx)				\
	do {						\
		if (!(ctx))				\
			(ctx) = usbi_default_context;	\
	} while(0)

#define DEVICE_CTX(dev)		((dev)->ctx)
#define HANDLE_CTX(handle)	(DEVICE_CTX((handle)->dev))
#define TRANSFER_CTX(transfer)	(HANDLE_CTX((transfer)->dev_handle))
#define ITRANSFER_CTX(transfer) \
	(TRANSFER_CTX(USBI_TRANSFER_TO_LIBUSB_TRANSFER(transfer)))

#define IS_EPIN(ep)		(0 != ((ep) & LIBUSB_ENDPOINT_IN))
#define IS_EPOUT(ep)		(!IS_EPIN(ep))
#define IS_XFERIN(xfer)		(0 != ((xfer)->endpoint & LIBUSB_ENDPOINT_IN))
#define IS_XFEROUT(xfer)	(!IS_XFERIN(xfer))

/* Internal abstraction for thread synchronization */
#if defined(THREADS_POSIX)
#include "os/threads_posix.h"
#elif defined(OS_WINDOWS) || defined(OS_WINCE)
#include "os/threads_windows.h"
#endif

extern struct libusb_context *usbi_default_context;

/* Forward declaration for use in context (fully defined inside poll abstraction) */
struct pollfd;

struct libusb_context {
#if defined(ENABLE_LOGGING) && !defined(ENABLE_DEBUG_LOGGING)
	enum libusb_log_level debug;
	int debug_fixed;
	libusb_log_cb log_handler;
#endif

	/* internal event pipe, used for signalling occurrence of an internal event. */
	int event_pipe[2];

	struct list_head usb_devs;
	usbi_mutex_t usb_devs_lock;

	/* A list of open handles. Backends are free to traverse this if required.
	 */
	struct list_head open_devs;
	usbi_mutex_t open_devs_lock;

	/* A list of registered hotplug callbacks */
	struct list_head hotplug_cbs;
	libusb_hotplug_callback_handle next_hotplug_cb_handle;
	usbi_mutex_t hotplug_cbs_lock;

	/* this is a list of in-flight transfer handles, sorted by timeout
	 * expiration. URBs to timeout the soonest are placed at the beginning of
	 * the list, URBs that will time out later are placed after, and urbs with
	 * infinite timeout are always placed at the very end. */
	struct list_head flying_transfers;
	/* Note paths taking both this and usbi_transfer->lock must always
	 * take this lock first */
	usbi_mutex_t flying_transfers_lock;

	/* user callbacks for pollfd changes */
	libusb_pollfd_added_cb fd_added_cb;
	libusb_pollfd_removed_cb fd_removed_cb;
	void *fd_cb_user_data;

	/* ensures that only one thread is handling events at any one time */
	usbi_mutex_t events_lock;

	/* used to see if there is an active thread doing event handling */
	int event_handler_active;

	/* A thread-local storage key to track which thread is performing event
	 * handling */
	usbi_tls_key_t event_handling_key;

	/* used to wait for event completion in threads other than the one that is
	 * event handling */
	usbi_mutex_t event_waiters_lock;
	usbi_cond_t event_waiters_cond;

	/* A lock to protect internal context event data. */
	usbi_mutex_t event_data_lock;

	/* A bitmask of flags that are set to indicate specific events that need to
	 * be handled. Protected by event_data_lock. */
	unsigned int event_flags;

	/* A counter that is set when we want to interrupt and prevent event handling,
	 * in order to safely close a device. Protected by event_data_lock. */
	unsigned int device_close;

	/* list and count of poll fds and an array of poll fd structures that is
	 * (re)allocated as necessary prior to polling. Protected by event_data_lock. */
	struct list_head ipollfds;
	struct pollfd *pollfds;
	POLL_NFDS_TYPE pollfds_cnt;

	/* A list of pending hotplug messages. Protected by event_data_lock. */
	struct list_head hotplug_msgs;

	/* A list of pending completed transfers. Protected by event_data_lock. */
	struct list_head completed_transfers;

#ifdef USBI_TIMERFD_AVAILABLE
	/* used for timeout handling, if supported by OS.
	 * this timerfd is maintained to trigger on the next pending timeout */
	int timerfd;
#endif

	struct list_head list;

	PTR_ALIGNED unsigned char os_priv[ZERO_SIZED_ARRAY];
};

enum usbi_event_flags {
	/* The list of pollfds has been modified */
	USBI_EVENT_POLLFDS_MODIFIED = 1U << 0,

	/* The user has interrupted the event handler */
	USBI_EVENT_USER_INTERRUPT = 1U << 1,

	/* A hotplug callback deregistration is pending */
	USBI_EVENT_HOTPLUG_CB_DEREGISTERED = 1U << 2,
};

/* Macros for managing event handling state */
#define usbi_handling_events(ctx) \
	(usbi_tls_key_get((ctx)->event_handling_key) != NULL)

#define usbi_start_event_handling(ctx) \
	usbi_tls_key_set((ctx)->event_handling_key, ctx)

#define usbi_end_event_handling(ctx) \
	usbi_tls_key_set((ctx)->event_handling_key, NULL)

/* Update the following macro if new event sources are added */
#define usbi_pending_events(ctx) \
	((ctx)->event_flags || (ctx)->device_close \
	 || !list_empty(&(ctx)->hotplug_msgs) || !list_empty(&(ctx)->completed_transfers))

#ifdef USBI_TIMERFD_AVAILABLE
#define usbi_using_timerfd(ctx) ((ctx)->timerfd >= 0)
#else
#define usbi_using_timerfd(ctx) (0)
#endif

struct libusb_device {
	/* lock protects refcnt, everything else is finalized at initialization
	 * time */
	usbi_mutex_t lock;
	int refcnt;

	struct libusb_context *ctx;

	uint8_t bus_number;
	uint8_t port_number;
	struct libusb_device* parent_dev;
	uint8_t device_address;
	uint8_t num_configurations;
	enum libusb_speed speed;

	struct list_head list;
	unsigned long session_data;

	struct libusb_device_descriptor device_descriptor;
	int attached;

	PTR_ALIGNED unsigned char os_priv[ZERO_SIZED_ARRAY];
};

struct libusb_device_handle {
	/* lock protects claimed_interfaces */
	usbi_mutex_t lock;
	unsigned long claimed_interfaces;

	struct list_head list;
	struct libusb_device *dev;
	int auto_detach_kernel_driver;

	PTR_ALIGNED unsigned char os_priv[ZERO_SIZED_ARRAY];
};

enum {
	USBI_CLOCK_MONOTONIC,
	USBI_CLOCK_REALTIME
};

/* in-memory transfer layout:
 *
 * 1. struct usbi_transfer
 * 2. struct libusb_transfer (which includes iso packets) [variable size]
 * 3. os private data [variable size]
 *
 * from a libusb_transfer, you can get the usbi_transfer by rewinding the
 * appropriate number of bytes.
 * the usbi_transfer includes the number of allocated packets, so you can
 * determine the size of the transfer and hence the start and length of the
 * OS-private data.
 */

struct usbi_transfer {
	int num_iso_packets;
	struct list_head list;
	struct list_head completed_list;
	struct timeval timeout;
	int transferred;
	uint32_t stream_id;
	uint8_t state_flags;   /* Protected by usbi_transfer->lock */
	uint8_t timeout_flags; /* Protected by the flying_stransfers_lock */

	/* this lock is held during libusb_submit_transfer() and
	 * libusb_cancel_transfer() (allowing the OS backend to prevent duplicate
	 * cancellation, submission-during-cancellation, etc). the OS backend
	 * should also take this lock in the handle_events path, to prevent the user
	 * cancelling the transfer from another thread while you are processing
	 * its completion (presumably there would be races within your OS backend
	 * if this were possible).
	 * Note paths taking both this and the flying_transfers_lock must
	 * always take the flying_transfers_lock first */
	usbi_mutex_t lock;
};

enum usbi_transfer_state_flags {
	/* Transfer successfully submitted by backend */
	USBI_TRANSFER_IN_FLIGHT = 1U << 0,

	/* Cancellation was requested via libusb_cancel_transfer() */
	USBI_TRANSFER_CANCELLING = 1U << 1,

	/* Operation on the transfer failed because the device disappeared */
	USBI_TRANSFER_DEVICE_DISAPPEARED = 1U << 2,
};

enum usbi_transfer_timeout_flags {
	/* Set by backend submit_transfer() if the OS handles timeout */
	USBI_TRANSFER_OS_HANDLES_TIMEOUT = 1U << 0,

	/* The transfer timeout has been handled */
	USBI_TRANSFER_TIMEOUT_HANDLED = 1U << 1,

	/* The transfer timeout was successfully processed */
	USBI_TRANSFER_TIMED_OUT = 1U << 2,
};

#define USBI_TRANSFER_TO_LIBUSB_TRANSFER(transfer)			\
	((struct libusb_transfer *)(((unsigned char *)(transfer))	\
		+ sizeof(struct usbi_transfer)))
#define LIBUSB_TRANSFER_TO_USBI_TRANSFER(transfer)			\
	((struct usbi_transfer *)(((unsigned char *)(transfer))		\
		- sizeof(struct usbi_transfer)))

static inline void *usbi_transfer_get_os_priv(struct usbi_transfer *transfer)
{
	assert(transfer->num_iso_packets >= 0);
	return ((unsigned char *)transfer) + sizeof(struct usbi_transfer)
		+ sizeof(struct libusb_transfer)
		+ ((size_t)transfer->num_iso_packets
			* sizeof(struct libusb_iso_packet_descriptor));
}

/* bus structures */

/* All standard descriptors have these 2 fields in common */
struct usb_descriptor_header {
	uint8_t bLength;
	uint8_t bDescriptorType;
};

/* shared data and functions */

int usbi_io_init(struct libusb_context *ctx);
void usbi_io_exit(struct libusb_context *ctx);

struct libusb_device *usbi_alloc_device(struct libusb_context *ctx,
	unsigned long session_id);
struct libusb_device *usbi_get_device_by_session_id(struct libusb_context *ctx,
	unsigned long session_id);
int usbi_sanitize_device(struct libusb_device *dev);
void usbi_handle_disconnect(struct libusb_device_handle *dev_handle);

int usbi_handle_transfer_completion(struct usbi_transfer *itransfer,
	enum libusb_transfer_status status);
int usbi_handle_transfer_cancellation(struct usbi_transfer *transfer);
void usbi_signal_transfer_completion(struct usbi_transfer *transfer);

int usbi_parse_descriptor(const unsigned char *source, const char *descriptor,
	void *dest, int host_endian);
int usbi_device_cache_descriptor(libusb_device *dev);
int usbi_get_config_index_by_value(struct libusb_device *dev,
	uint8_t bConfigurationValue, int *idx);

void usbi_connect_device (struct libusb_device *dev);
void usbi_disconnect_device (struct libusb_device *dev);

int usbi_signal_event(struct libusb_context *ctx);
int usbi_clear_event(struct libusb_context *ctx);

/* Internal abstraction for poll (needs struct usbi_transfer on Windows) */
#if defined(OS_LINUX) || defined(OS_DARWIN) || defined(OS_OPENBSD) || defined(OS_NETBSD) ||\
	defined(OS_HAIKU) || defined(OS_SUNOS)
#include <unistd.h>
#include "os/poll_posix.h"
#elif defined(OS_WINDOWS) || defined(OS_WINCE)
#include "os/poll_windows.h"
#endif

struct usbi_pollfd {
	/* must come first */
	struct libusb_pollfd pollfd;

	struct list_head list;
};

int usbi_add_pollfd(struct libusb_context *ctx, int fd, short events);
void usbi_remove_pollfd(struct libusb_context *ctx, int fd);

/* device discovery */

/* we traverse usbfs without knowing how many devices we are going to find.
 * so we create this discovered_devs model which is similar to a linked-list
 * which grows when required. it can be freed once discovery has completed,
 * eliminating the need for a list node in the libusb_device structure
 * itself. */
struct discovered_devs {
	size_t len;
	size_t capacity;
	struct libusb_device *devices[ZERO_SIZED_ARRAY];
};

struct discovered_devs *discovered_devs_append(
	struct discovered_devs *discdevs, struct libusb_device *dev);

/* OS abstraction */

/* This is the interface that OS backends need to implement.
 * All fields are mandatory, except ones explicitly noted as optional. */
struct usbi_os_backend {
	/* A human-readable name for your backend, e.g. "Linux usbfs" */
	const char *name;

	/* Binary mask for backend specific capabilities */
	uint32_t caps;

	/* Perform initialization of your backend. You might use this function
	 * to determine specific capabilities of the system, allocate required
	 * data structures for later, etc.
	 *
	 * This function is called when a libusb user initializes the library
	 * prior to use.
	 *
	 * Return 0 on success, or a LIBUSB_ERROR code on failure.
	 */
	int (*init)(struct libusb_context *ctx);

	/* Deinitialization. Optional. This function should destroy anything
	 * that was set up by init.
	 *
	 * This function is called when the user deinitializes the library.
	 */
	void (*exit)(struct libusb_context *ctx);

	/* Set a backend-specific option. Optional.
	 *
	 * This function is called when the user calls libusb_set_option() and
	 * the option is not handled by the core library.
	 *
	 * Return 0 on success, or a LIBUSB_ERROR code on failure.
	 */
	int (*set_option)(struct libusb_context *ctx, enum libusb_option option,
		va_list args);

	/* Enumerate all the USB devices on the system, returning them in a list
	 * of discovered devices.
	 *
	 * Your implementation should enumerate all devices on the system,
	 * regardless of whether they have been seen before or not.
	 *
	 * When you have found a device, compute a session ID for it. The session
	 * ID should uniquely represent that particular device for that particular
	 * connection session since boot (i.e. if you disconnect and reconnect a
	 * device immediately after, it should be assigned a different session ID).
	 * If your OS cannot provide a unique session ID as described above,
	 * presenting a session ID of (bus_number << 8 | device_address) should
	 * be sufficient. Bus numbers and device addresses wrap and get reused,
	 * but that is an unlikely case.
	 *
	 * After computing a session ID for a device, call
	 * usbi_get_device_by_session_id(). This function checks if libusb already
	 * knows about the device, and if so, it provides you with a reference
	 * to a libusb_device structure for it.
	 *
	 * If usbi_get_device_by_session_id() returns NULL, it is time to allocate
	 * a new device structure for the device. Call usbi_alloc_device() to
	 * obtain a new libusb_device structure with reference count 1. Populate
	 * the bus_number and device_address attributes of the new device, and
	 * perform any other internal backend initialization you need to do. At
	 * this point, you should be ready to provide device descriptors and so
	 * on through the get_*_descriptor functions. Finally, call
	 * usbi_sanitize_device() to perform some final sanity checks on the
	 * device. Assuming all of the above succeeded, we can now continue.
	 * If any of the above failed, remember to unreference the device that
	 * was returned by usbi_alloc_device().
	 *
	 * At this stage we have a populated libusb_device structure (either one
	 * that was found earlier, or one that we have just allocated and
	 * populated). This can now be added to the discovered devices list
	 * using discovered_devs_append(). Note that discovered_devs_append()
	 * may reallocate the list, returning a new location for it, and also
	 * note that reallocation can fail. Your backend should handle these
	 * error conditions appropriately.
	 *
	 * This function should not generate any bus I/O and should not block.
	 * If I/O is required (e.g. reading the active configuration value), it is
	 * OK to ignore these suggestions :)
	 *
	 * This function is executed when the user wishes to retrieve a list
	 * of USB devices connected to the system.
	 *
	 * If the backend has hotplug support, this function is not used!
	 *
	 * Return 0 on success, or a LIBUSB_ERROR code on failure.
	 */
	int (*get_device_list)(struct libusb_context *ctx,
		struct discovered_devs **discdevs);

	/* Apps which were written before hotplug support, may listen for
	 * hotplug events on their own and call libusb_get_device_list on
	 * device addition. In this case libusb_get_device_list will likely
	 * return a list without the new device in there, as the hotplug
	 * event thread will still be busy enumerating the device, which may
	 * take a while, or may not even have seen the event yet.
	 *
	 * To avoid this libusb_get_device_list will call this optional
	 * function for backends with hotplug support before copying
	 * ctx->usb_devs to the user. In this function the backend should
	 * ensure any pending hotplug events are fully processed before
	 * returning.
	 *
	 * Optional, should be implemented by backends with hotplug support.
	 */
	void (*hotplug_poll)(void);

<<<<<<< HEAD
	/* Wrap an open file descriptor for I/O and other USB operations.
	 * The device handle is preallocated for you.
=======
	/* Wrap a platform-specific device handle for I/O and other USB
	 * operations. The device handle is preallocated for you.
>>>>>>> 2a7372db
	 *
	 * Your backend should allocate any internal resources required for I/O
	 * and other operations so that those operations can happen (hopefully)
	 * without hiccup. This is also a good place to inform libusb that it
<<<<<<< HEAD
	 * should monitor the file descriptor - see the usbi_add_pollfd() function.
=======
	 * should monitor certain file descriptors related to this device -
	 * see the usbi_add_pollfd() function.
>>>>>>> 2a7372db
	 *
	 * Your backend should also initialize the device structure
	 * (dev_handle->dev), which is NULL at the beginning of the call.
	 *
	 * This function should not generate any bus I/O and should not block.
	 *
<<<<<<< HEAD
	 * This function is called when the user attempts to wrap an existing file
	 * descriptor for a device.
=======
	 * This function is called when the user attempts to wrap an existing
	 * platform-specific device handle for a device.
>>>>>>> 2a7372db
	 *
	 * Return:
	 * - 0 on success
	 * - LIBUSB_ERROR_ACCESS if the user has insufficient permissions
	 * - another LIBUSB_ERROR code on other failure
	 *
	 * Do not worry about freeing the handle on failed open, the upper layers
	 * do this for you.
	 */
<<<<<<< HEAD
	int (*wrap_fd)(struct libusb_context *ctx,
		struct libusb_device_handle *dev_handle, int fd);
=======
	int (*wrap_sys_device)(struct libusb_context *ctx,
		struct libusb_device_handle *dev_handle, intptr_t sys_dev);
>>>>>>> 2a7372db

	/* Open a device for I/O and other USB operations. The device handle
	 * is preallocated for you, you can retrieve the device in question
	 * through handle->dev.
	 *
	 * Your backend should allocate any internal resources required for I/O
	 * and other operations so that those operations can happen (hopefully)
	 * without hiccup. This is also a good place to inform libusb that it
	 * should monitor certain file descriptors related to this device -
	 * see the usbi_add_pollfd() function.
	 *
	 * This function should not generate any bus I/O and should not block.
	 *
	 * This function is called when the user attempts to obtain a device
	 * handle for a device.
	 *
	 * Return:
	 * - 0 on success
	 * - LIBUSB_ERROR_ACCESS if the user has insufficient permissions
	 * - LIBUSB_ERROR_NO_DEVICE if the device has been disconnected since
	 *   discovery
	 * - another LIBUSB_ERROR code on other failure
	 *
	 * Do not worry about freeing the handle on failed open, the upper layers
	 * do this for you.
	 */
	int (*open)(struct libusb_device_handle *dev_handle);

	/* Close a device such that the handle cannot be used again. Your backend
	 * should destroy any resources that were allocated in the open path.
	 * This may also be a good place to call usbi_remove_pollfd() to inform
	 * libusb of any file descriptors associated with this device that should
	 * no longer be monitored.
	 *
	 * This function is called when the user closes a device handle.
	 */
	void (*close)(struct libusb_device_handle *dev_handle);

	/* Retrieve the device descriptor from a device.
	 *
	 * The descriptor should be retrieved from memory, NOT via bus I/O to the
	 * device. This means that you may have to cache it in a private structure
	 * during get_device_list enumeration. Alternatively, you may be able
	 * to retrieve it from a kernel interface (some Linux setups can do this)
	 * still without generating bus I/O.
	 *
	 * This function is expected to write DEVICE_DESC_LENGTH (18) bytes into
	 * buffer, which is guaranteed to be big enough.
	 *
	 * This function is called when sanity-checking a device before adding
	 * it to the list of discovered devices, and also when the user requests
	 * to read the device descriptor.
	 *
	 * This function is expected to return the descriptor in bus-endian format
	 * (LE). If it returns the multi-byte values in host-endian format,
	 * set the host_endian output parameter to "1".
	 *
	 * Return 0 on success or a LIBUSB_ERROR code on failure.
	 */
	int (*get_device_descriptor)(struct libusb_device *device,
		unsigned char *buffer, int *host_endian);

	/* Get the ACTIVE configuration descriptor for a device.
	 *
	 * The descriptor should be retrieved from memory, NOT via bus I/O to the
	 * device. This means that you may have to cache it in a private structure
	 * during get_device_list enumeration. You may also have to keep track
	 * of which configuration is active when the user changes it.
	 *
	 * This function is expected to write len bytes of data into buffer, which
	 * is guaranteed to be big enough. If you can only do a partial write,
	 * return an error code.
	 *
	 * This function is expected to return the descriptor in bus-endian format
	 * (LE). If it returns the multi-byte values in host-endian format,
	 * set the host_endian output parameter to "1".
	 *
	 * Return:
	 * - 0 on success
	 * - LIBUSB_ERROR_NOT_FOUND if the device is in unconfigured state
	 * - another LIBUSB_ERROR code on other failure
	 */
	int (*get_active_config_descriptor)(struct libusb_device *device,
		unsigned char *buffer, size_t len, int *host_endian);

	/* Get a specific configuration descriptor for a device.
	 *
	 * The descriptor should be retrieved from memory, NOT via bus I/O to the
	 * device. This means that you may have to cache it in a private structure
	 * during get_device_list enumeration.
	 *
	 * The requested descriptor is expressed as a zero-based index (i.e. 0
	 * indicates that we are requesting the first descriptor). The index does
	 * not (necessarily) equal the bConfigurationValue of the configuration
	 * being requested.
	 *
	 * This function is expected to write len bytes of data into buffer, which
	 * is guaranteed to be big enough. If you can only do a partial write,
	 * return an error code.
	 *
	 * This function is expected to return the descriptor in bus-endian format
	 * (LE). If it returns the multi-byte values in host-endian format,
	 * set the host_endian output parameter to "1".
	 *
	 * Return the length read on success or a LIBUSB_ERROR code on failure.
	 */
	int (*get_config_descriptor)(struct libusb_device *device,
		uint8_t config_index, unsigned char *buffer, size_t len,
		int *host_endian);

	/* Like get_config_descriptor but then by bConfigurationValue instead
	 * of by index.
	 *
	 * Optional, if not present the core will call get_config_descriptor
	 * for all configs until it finds the desired bConfigurationValue.
	 *
	 * Returns a pointer to the raw-descriptor in *buffer, this memory
	 * is valid as long as device is valid.
	 *
	 * Returns the length of the returned raw-descriptor on success,
	 * or a LIBUSB_ERROR code on failure.
	 */
	int (*get_config_descriptor_by_value)(struct libusb_device *device,
		uint8_t bConfigurationValue, unsigned char **buffer,
		int *host_endian);

	/* Get the bConfigurationValue for the active configuration for a device.
	 * Optional. This should only be implemented if you can retrieve it from
	 * cache (don't generate I/O).
	 *
	 * If you cannot retrieve this from cache, either do not implement this
	 * function, or return LIBUSB_ERROR_NOT_SUPPORTED. This will cause
	 * libusb to retrieve the information through a standard control transfer.
	 *
	 * This function must be non-blocking.
	 * Return:
	 * - 0 on success
	 * - LIBUSB_ERROR_NO_DEVICE if the device has been disconnected since it
	 *   was opened
	 * - LIBUSB_ERROR_NOT_SUPPORTED if the value cannot be retrieved without
	 *   blocking
	 * - another LIBUSB_ERROR code on other failure.
	 */
	int (*get_configuration)(struct libusb_device_handle *dev_handle, int *config);

	/* Set the active configuration for a device.
	 *
	 * A configuration value of -1 should put the device in unconfigured state.
	 *
	 * This function can block.
	 *
	 * Return:
	 * - 0 on success
	 * - LIBUSB_ERROR_NOT_FOUND if the configuration does not exist
	 * - LIBUSB_ERROR_BUSY if interfaces are currently claimed (and hence
	 *   configuration cannot be changed)
	 * - LIBUSB_ERROR_NO_DEVICE if the device has been disconnected since it
	 *   was opened
	 * - another LIBUSB_ERROR code on other failure.
	 */
	int (*set_configuration)(struct libusb_device_handle *dev_handle, int config);

	/* Claim an interface. When claimed, the application can then perform
	 * I/O to an interface's endpoints.
	 *
	 * This function should not generate any bus I/O and should not block.
	 * Interface claiming is a logical operation that simply ensures that
	 * no other drivers/applications are using the interface, and after
	 * claiming, no other drivers/applications can use the interface because
	 * we now "own" it.
	 *
	 * Return:
	 * - 0 on success
	 * - LIBUSB_ERROR_NOT_FOUND if the interface does not exist
	 * - LIBUSB_ERROR_BUSY if the interface is in use by another driver/app
	 * - LIBUSB_ERROR_NO_DEVICE if the device has been disconnected since it
	 *   was opened
	 * - another LIBUSB_ERROR code on other failure
	 */
	int (*claim_interface)(struct libusb_device_handle *dev_handle, int interface_number);

	/* Release a previously claimed interface.
	 *
	 * This function should also generate a SET_INTERFACE control request,
	 * resetting the alternate setting of that interface to 0. It's OK for
	 * this function to block as a result.
	 *
	 * You will only ever be asked to release an interface which was
	 * successfully claimed earlier.
	 *
	 * Return:
	 * - 0 on success
	 * - LIBUSB_ERROR_NO_DEVICE if the device has been disconnected since it
	 *   was opened
	 * - another LIBUSB_ERROR code on other failure
	 */
	int (*release_interface)(struct libusb_device_handle *dev_handle, int interface_number);

	/* Set the alternate setting for an interface.
	 *
	 * You will only ever be asked to set the alternate setting for an
	 * interface which was successfully claimed earlier.
	 *
	 * It's OK for this function to block.
	 *
	 * Return:
	 * - 0 on success
	 * - LIBUSB_ERROR_NOT_FOUND if the alternate setting does not exist
	 * - LIBUSB_ERROR_NO_DEVICE if the device has been disconnected since it
	 *   was opened
	 * - another LIBUSB_ERROR code on other failure
	 */
	int (*set_interface_altsetting)(struct libusb_device_handle *dev_handle,
		int interface_number, int altsetting);

	/* Clear a halt/stall condition on an endpoint.
	 *
	 * It's OK for this function to block.
	 *
	 * Return:
	 * - 0 on success
	 * - LIBUSB_ERROR_NOT_FOUND if the endpoint does not exist
	 * - LIBUSB_ERROR_NO_DEVICE if the device has been disconnected since it
	 *   was opened
	 * - another LIBUSB_ERROR code on other failure
	 */
	int (*clear_halt)(struct libusb_device_handle *dev_handle,
		unsigned char endpoint);

	/* Perform a USB port reset to reinitialize a device.
	 *
	 * If possible, the device handle should still be usable after the reset
	 * completes, assuming that the device descriptors did not change during
	 * reset and all previous interface state can be restored.
	 *
	 * If something changes, or you cannot easily locate/verify the resetted
	 * device, return LIBUSB_ERROR_NOT_FOUND. This prompts the application
	 * to close the old handle and re-enumerate the device.
	 *
	 * Return:
	 * - 0 on success
	 * - LIBUSB_ERROR_NOT_FOUND if re-enumeration is required, or if the device
	 *   has been disconnected since it was opened
	 * - another LIBUSB_ERROR code on other failure
	 */
	int (*reset_device)(struct libusb_device_handle *dev_handle);

	/* Alloc num_streams usb3 bulk streams on the passed in endpoints */
	int (*alloc_streams)(struct libusb_device_handle *dev_handle,
		uint32_t num_streams, unsigned char *endpoints, int num_endpoints);

	/* Free usb3 bulk streams allocated with alloc_streams */
	int (*free_streams)(struct libusb_device_handle *dev_handle,
		unsigned char *endpoints, int num_endpoints);

	/* Allocate persistent DMA memory for the given device, suitable for
	 * zerocopy. May return NULL on failure. Optional to implement.
	 */
	unsigned char *(*dev_mem_alloc)(struct libusb_device_handle *handle,
		size_t len);

	/* Free memory allocated by dev_mem_alloc. */
	int (*dev_mem_free)(struct libusb_device_handle *handle,
		unsigned char *buffer, size_t len);

	/* Determine if a kernel driver is active on an interface. Optional.
	 *
	 * The presence of a kernel driver on an interface indicates that any
	 * calls to claim_interface would fail with the LIBUSB_ERROR_BUSY code.
	 *
	 * Return:
	 * - 0 if no driver is active
	 * - 1 if a driver is active
	 * - LIBUSB_ERROR_NO_DEVICE if the device has been disconnected since it
	 *   was opened
	 * - another LIBUSB_ERROR code on other failure
	 */
	int (*kernel_driver_active)(struct libusb_device_handle *dev_handle,
		int interface_number);

	/* Detach a kernel driver from an interface. Optional.
	 *
	 * After detaching a kernel driver, the interface should be available
	 * for claim.
	 *
	 * Return:
	 * - 0 on success
	 * - LIBUSB_ERROR_NOT_FOUND if no kernel driver was active
	 * - LIBUSB_ERROR_INVALID_PARAM if the interface does not exist
	 * - LIBUSB_ERROR_NO_DEVICE if the device has been disconnected since it
	 *   was opened
	 * - another LIBUSB_ERROR code on other failure
	 */
	int (*detach_kernel_driver)(struct libusb_device_handle *dev_handle,
		int interface_number);

	/* Attach a kernel driver to an interface. Optional.
	 *
	 * Reattach a kernel driver to the device.
	 *
	 * Return:
	 * - 0 on success
	 * - LIBUSB_ERROR_NOT_FOUND if no kernel driver was active
	 * - LIBUSB_ERROR_INVALID_PARAM if the interface does not exist
	 * - LIBUSB_ERROR_NO_DEVICE if the device has been disconnected since it
	 *   was opened
	 * - LIBUSB_ERROR_BUSY if a program or driver has claimed the interface,
	 *   preventing reattachment
	 * - another LIBUSB_ERROR code on other failure
	 */
	int (*attach_kernel_driver)(struct libusb_device_handle *dev_handle,
		int interface_number);

	/* Destroy a device. Optional.
	 *
	 * This function is called when the last reference to a device is
	 * destroyed. It should free any resources allocated in the get_device_list
	 * path.
	 */
	void (*destroy_device)(struct libusb_device *dev);

	/* Submit a transfer. Your implementation should take the transfer,
	 * morph it into whatever form your platform requires, and submit it
	 * asynchronously.
	 *
	 * This function must not block.
	 *
	 * This function gets called with the flying_transfers_lock locked!
	 *
	 * Return:
	 * - 0 on success
	 * - LIBUSB_ERROR_NO_DEVICE if the device has been disconnected
	 * - another LIBUSB_ERROR code on other failure
	 */
	int (*submit_transfer)(struct usbi_transfer *itransfer);

	/* Cancel a previously submitted transfer.
	 *
	 * This function must not block. The transfer cancellation must complete
	 * later, resulting in a call to usbi_handle_transfer_cancellation()
	 * from the context of handle_events.
	 */
	int (*cancel_transfer)(struct usbi_transfer *itransfer);

	/* Clear a transfer as if it has completed or cancelled, but do not
	 * report any completion/cancellation to the library. You should free
	 * all private data from the transfer as if you were just about to report
	 * completion or cancellation.
	 *
	 * This function might seem a bit out of place. It is used when libusb
	 * detects a disconnected device - it calls this function for all pending
	 * transfers before reporting completion (with the disconnect code) to
	 * the user. Maybe we can improve upon this internal interface in future.
	 */
	void (*clear_transfer_priv)(struct usbi_transfer *itransfer);

	/* Handle any pending events on file descriptors. Optional.
	 *
	 * Provide this function when file descriptors directly indicate device
	 * or transfer activity. If your backend does not have such file descriptors,
	 * implement the handle_transfer_completion function below.
	 *
	 * This involves monitoring any active transfers and processing their
	 * completion or cancellation.
	 *
	 * The function is passed an array of pollfd structures (size nfds)
	 * as a result of the poll() system call. The num_ready parameter
	 * indicates the number of file descriptors that have reported events
	 * (i.e. the poll() return value). This should be enough information
	 * for you to determine which actions need to be taken on the currently
	 * active transfers.
	 *
	 * For any cancelled transfers, call usbi_handle_transfer_cancellation().
	 * For completed transfers, call usbi_handle_transfer_completion().
	 * For control/bulk/interrupt transfers, populate the "transferred"
	 * element of the appropriate usbi_transfer structure before calling the
	 * above functions. For isochronous transfers, populate the status and
	 * transferred fields of the iso packet descriptors of the transfer.
	 *
	 * This function should also be able to detect disconnection of the
	 * device, reporting that situation with usbi_handle_disconnect().
	 *
	 * When processing an event related to a transfer, you probably want to
	 * take usbi_transfer.lock to prevent races. See the documentation for
	 * the usbi_transfer structure.
	 *
	 * Return 0 on success, or a LIBUSB_ERROR code on failure.
	 */
	int (*handle_events)(struct libusb_context *ctx,
		struct pollfd *fds, POLL_NFDS_TYPE nfds, int num_ready);

	/* Handle transfer completion. Optional.
	 *
	 * Provide this function when there are no file descriptors available
	 * that directly indicate device or transfer activity. If your backend does
	 * have such file descriptors, implement the handle_events function above.
	 *
	 * Your backend must tell the library when a transfer has completed by
	 * calling usbi_signal_transfer_completion(). You should store any private
	 * information about the transfer and its completion status in the transfer's
	 * private backend data.
	 *
	 * During event handling, this function will be called on each transfer for
	 * which usbi_signal_transfer_completion() was called.
	 *
	 * For any cancelled transfers, call usbi_handle_transfer_cancellation().
	 * For completed transfers, call usbi_handle_transfer_completion().
	 * For control/bulk/interrupt transfers, populate the "transferred"
	 * element of the appropriate usbi_transfer structure before calling the
	 * above functions. For isochronous transfers, populate the status and
	 * transferred fields of the iso packet descriptors of the transfer.
	 *
	 * Return 0 on success, or a LIBUSB_ERROR code on failure.
	 */
	int (*handle_transfer_completion)(struct usbi_transfer *itransfer);

	/* Get time from specified clock. At least two clocks must be implemented
	   by the backend: USBI_CLOCK_REALTIME, and USBI_CLOCK_MONOTONIC.

	   Description of clocks:
	     USBI_CLOCK_REALTIME : clock returns time since system epoch.
	     USBI_CLOCK_MONOTONIC: clock returns time since unspecified start
	                             time (usually boot).
	 */
	int (*clock_gettime)(int clkid, struct timespec *tp);

#ifdef USBI_TIMERFD_AVAILABLE
	/* clock ID of the clock that should be used for timerfd */
	clockid_t (*get_timerfd_clockid)(void);
#endif

	/* Number of bytes to reserve for per-context private backend data.
	 * This private data area is accessible through the "os_priv" field of
	 * struct libusb_context. */
	size_t context_priv_size;

	/* Number of bytes to reserve for per-device private backend data.
	 * This private data area is accessible through the "os_priv" field of
	 * struct libusb_device. */
	size_t device_priv_size;

	/* Number of bytes to reserve for per-handle private backend data.
	 * This private data area is accessible through the "os_priv" field of
	 * struct libusb_device. */
	size_t device_handle_priv_size;

	/* Number of bytes to reserve for per-transfer private backend data.
	 * This private data area is accessible by calling
	 * usbi_transfer_get_os_priv() on the appropriate usbi_transfer instance.
	 */
	size_t transfer_priv_size;
};

extern const struct usbi_os_backend usbi_backend;

extern struct list_head active_contexts_list;
extern usbi_mutex_static_t active_contexts_lock;

#ifdef __cplusplus
}
#endif

#endif<|MERGE_RESOLUTION|>--- conflicted
+++ resolved
@@ -713,36 +713,22 @@
 	 */
 	void (*hotplug_poll)(void);
 
-<<<<<<< HEAD
-	/* Wrap an open file descriptor for I/O and other USB operations.
-	 * The device handle is preallocated for you.
-=======
 	/* Wrap a platform-specific device handle for I/O and other USB
 	 * operations. The device handle is preallocated for you.
->>>>>>> 2a7372db
 	 *
 	 * Your backend should allocate any internal resources required for I/O
 	 * and other operations so that those operations can happen (hopefully)
 	 * without hiccup. This is also a good place to inform libusb that it
-<<<<<<< HEAD
-	 * should monitor the file descriptor - see the usbi_add_pollfd() function.
-=======
 	 * should monitor certain file descriptors related to this device -
 	 * see the usbi_add_pollfd() function.
->>>>>>> 2a7372db
 	 *
 	 * Your backend should also initialize the device structure
 	 * (dev_handle->dev), which is NULL at the beginning of the call.
 	 *
 	 * This function should not generate any bus I/O and should not block.
 	 *
-<<<<<<< HEAD
-	 * This function is called when the user attempts to wrap an existing file
-	 * descriptor for a device.
-=======
 	 * This function is called when the user attempts to wrap an existing
 	 * platform-specific device handle for a device.
->>>>>>> 2a7372db
 	 *
 	 * Return:
 	 * - 0 on success
@@ -752,13 +738,8 @@
 	 * Do not worry about freeing the handle on failed open, the upper layers
 	 * do this for you.
 	 */
-<<<<<<< HEAD
-	int (*wrap_fd)(struct libusb_context *ctx,
-		struct libusb_device_handle *dev_handle, int fd);
-=======
 	int (*wrap_sys_device)(struct libusb_context *ctx,
 		struct libusb_device_handle *dev_handle, intptr_t sys_dev);
->>>>>>> 2a7372db
 
 	/* Open a device for I/O and other USB operations. The device handle
 	 * is preallocated for you, you can retrieve the device in question
