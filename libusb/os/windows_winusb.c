--- conflicted
+++ resolved
@@ -1863,62 +1863,6 @@
 }
 
 // NB: MSVC6 does not support named initializers.
-<<<<<<< HEAD
-const struct usbi_os_backend usbi_backend = {
-	"Windows",
-	USBI_CAP_HAS_HID_ACCESS,
-	windows_init,
-	windows_exit,
-	NULL,				/* set_option */
-
-	windows_get_device_list,
-	NULL,				/* hotplug_poll */
-	windows_open,
-    NULL,
-	windows_close,
-
-	windows_get_device_descriptor,
-	windows_get_active_config_descriptor,
-	windows_get_config_descriptor,
-	windows_get_config_descriptor_by_value,
-
-	windows_get_configuration,
-	windows_set_configuration,
-	windows_claim_interface,
-	windows_release_interface,
-
-	windows_set_interface_altsetting,
-	windows_clear_halt,
-	windows_reset_device,
-
-	NULL,				/* alloc_streams */
-	NULL,				/* free_streams */
-
-	NULL,				/* dev_mem_alloc */
-	NULL,				/* dev_mem_free */
-
-	windows_kernel_driver_active,
-	windows_detach_kernel_driver,
-	windows_attach_kernel_driver,
-
-	windows_destroy_device,
-
-	windows_submit_transfer,
-	windows_cancel_transfer,
-	windows_clear_transfer_priv,
-
-	windows_handle_events,
-	NULL,
-
-	windows_clock_gettime,
-#if defined(USBI_TIMERFD_AVAILABLE)
-	NULL,
-#endif
-	0,
-	sizeof(struct windows_device_priv),
-	sizeof(struct windows_device_handle_priv),
-	sizeof(struct windows_transfer_priv),
-=======
 const struct windows_backend winusb_backend = {
 	winusb_init,
 	winusb_exit,
@@ -1943,7 +1887,6 @@
 	winusb_copy_transfer_data,
 	winusb_get_transfer_fd,
 	winusb_get_overlapped_result,
->>>>>>> c14ab5fc
 };
 
 /*
