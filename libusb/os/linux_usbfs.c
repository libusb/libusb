/* -*- Mode: C; c-basic-offset:8 ; indent-tabs-mode:t -*- */
/*
 * Linux usbfs backend for libusb
 * Copyright © 2007-2009 Daniel Drake <dsd@gentoo.org>
 * Copyright © 2001 Johannes Erdfelt <johannes@erdfelt.com>
 * Copyright © 2013 Nathan Hjelm <hjelmn@mac.com>
 * Copyright © 2012-2013 Hans de Goede <hdegoede@redhat.com>
 * Copyright © 2020 Chris Dickens <christopher.a.dickens@gmail.com>
 *
 * This library is free software; you can redistribute it and/or
 * modify it under the terms of the GNU Lesser General Public
 * License as published by the Free Software Foundation; either
 * version 2.1 of the License, or (at your option) any later version.
 *
 * This library is distributed in the hope that it will be useful,
 * but WITHOUT ANY WARRANTY; without even the implied warranty of
 * MERCHANTABILITY or FITNESS FOR A PARTICULAR PURPOSE.  See the GNU
 * Lesser General Public License for more details.
 *
 * You should have received a copy of the GNU Lesser General Public
 * License along with this library; if not, write to the Free Software
 * Foundation, Inc., 51 Franklin Street, Fifth Floor, Boston, MA 02110-1301 USA
 */

#include "libusbi.h"
#include "linux_usbfs.h"

#include <alloca.h>
#include <ctype.h>
#include <dirent.h>
#include <errno.h>
#include <fcntl.h>
#include <stdio.h>
#include <string.h>
#include <sys/ioctl.h>
#include <sys/mman.h>
#include <sys/utsname.h>
#include <sys/vfs.h>
#include <unistd.h>

#ifdef __ANDROID__
#include "linux_android_jni.h"
#endif

/* sysfs vs usbfs:
 * opening a usbfs node causes the device to be resumed, so we attempt to
 * avoid this during enumeration.
 *
 * sysfs allows us to read the kernel's in-memory copies of device descriptors
 * and so forth, avoiding the need to open the device:
 *  - The binary "descriptors" file contains all config descriptors since
 *    2.6.26, commit 217a9081d8e69026186067711131b77f0ce219ed
 *  - The binary "descriptors" file was added in 2.6.23, commit
 *    69d42a78f935d19384d1f6e4f94b65bb162b36df, but it only contains the
 *    active config descriptors
 *  - The "busnum" file was added in 2.6.22, commit
 *    83f7d958eab2fbc6b159ee92bf1493924e1d0f72
 *  - The "devnum" file has been present since pre-2.6.18
 *  - the "bConfigurationValue" file has been present since pre-2.6.18
 *
 * If we have bConfigurationValue, busnum, and devnum, then we can determine
 * the active configuration without having to open the usbfs node in RDWR mode.
 * The busnum file is important as that is the only way we can relate sysfs
 * devices to usbfs nodes.
 *
 * If we also have all descriptors, we can obtain the device descriptor and
 * configuration without touching usbfs at all.
 */

/* endianness for multi-byte fields:
 *
 * Descriptors exposed by usbfs have the multi-byte fields in the device
 * descriptor as host endian. Multi-byte fields in the other descriptors are
 * bus-endian. The kernel documentation says otherwise, but it is wrong.
 *
 * In sysfs all descriptors are bus-endian.
 */

#define USBDEV_PATH		"/dev"
#define USB_DEVTMPFS_PATH	"/dev/bus/usb"

/* use usbdev*.* device names in /dev instead of the usbfs bus directories */
static int usbdev_names = 0;

/* Linux has changed the maximum length of an individual isochronous packet
 * over time.  Initially this limit was 1,023 bytes, but Linux 2.6.18
 * (commit 3612242e527eb47ee4756b5350f8bdf791aa5ede) increased this value to
 * 8,192 bytes to support higher bandwidth devices.  Linux 3.10
 * (commit e2e2f0ea1c935edcf53feb4c4c8fdb4f86d57dd9) further increased this
 * value to 49,152 bytes to support super speed devices.  Linux 5.2
 * (commit 8a1dbc8d91d3d1602282c7e6b4222c7759c916fa) even further increased
 * this value to 98,304 bytes to support super speed plus devices.
 */
static unsigned int max_iso_packet_len = 0;

/* is sysfs available (mounted) ? */
static int sysfs_available = -1;

/* how many times have we initted (and not exited) ? */
static int init_count = 0;

#ifdef __ANDROID__
static int android_jni_scan_devices(struct libusb_context *ctx);
#endif

/* Serialize scan-devices, event-thread, and poll */
usbi_mutex_static_t linux_hotplug_lock = USBI_MUTEX_INITIALIZER;

static int linux_scan_devices(struct libusb_context *ctx);
static int detach_kernel_driver_and_claim(struct libusb_device_handle *, uint8_t);
static int parse_config_descriptors(struct libusb_device *dev);

#if !defined(HAVE_LIBUDEV)
static int linux_default_scan_devices(struct libusb_context *ctx);
#endif

struct kernel_version {
	int major;
	int minor;
	int sublevel;
};

struct config_descriptor {
	struct usbi_configuration_descriptor *desc;
	size_t actual_len;
};

struct linux_context_priv {
	/* have no authority to operate usb device directly */
	int no_device_discovery;
#ifdef __ANDROID__
	/* android java context */
	struct android_jni_context *android_jni;
#endif
};

struct linux_device_priv {
	char *sysfs_dir;
	void *descriptors;
	size_t descriptors_len;
	struct config_descriptor *config_descriptors;
	int active_config; /* cache val for !sysfs_available  */
#ifdef __ANDROID__
	jobject android_jni_device;
#endif
};

struct linux_device_handle_priv {
	int fd;
	int fd_removed;
	int fd_keep;
	uint32_t caps;
#ifdef __ANDROID__
	jobject android_jni_connection;
#endif
};

enum reap_action {
	NORMAL = 0,
	/* submission failed after the first URB, so await cancellation/completion
	 * of all the others */
	SUBMIT_FAILED,

	/* cancelled by user or timeout */
	CANCELLED,

	/* completed multi-URB transfer in non-final URB */
	COMPLETED_EARLY,

	/* one or more urbs encountered a low-level error */
	ERROR,
};

struct linux_transfer_priv {
	union {
		struct usbfs_urb *urbs;
		struct usbfs_urb **iso_urbs;
	};

	enum reap_action reap_action;
	int num_urbs;
	int num_retired;
	enum libusb_transfer_status reap_status;

	/* next iso packet in user-supplied transfer to be populated */
	int iso_packet_offset;
};

static int dev_has_config0(struct libusb_device *dev)
{
	struct linux_device_priv *priv = usbi_get_device_priv(dev);
	struct config_descriptor *config;
	uint8_t idx;

	for (idx = 0; idx < dev->device_descriptor.bNumConfigurations; idx++) {
		config = &priv->config_descriptors[idx];
		if (config->desc->bConfigurationValue == 0)
			return 1;
	}

	return 0;
}

static int get_usbfs_fd(struct libusb_device *dev, mode_t mode, int silent)
{
	struct libusb_context *ctx = DEVICE_CTX(dev);
	char path[24];
	int fd;

	if (usbdev_names)
		sprintf(path, USBDEV_PATH "/usbdev%u.%u",
			dev->bus_number, dev->device_address);
	else
		sprintf(path, USB_DEVTMPFS_PATH "/%03u/%03u",
			dev->bus_number, dev->device_address);

	fd = open(path, mode | O_CLOEXEC);
	if (fd != -1)
		return fd; /* Success */

	if (errno == ENOENT) {
		const long delay_ms = 10L;
		const struct timespec delay_ts = { 0L, delay_ms * 1000L * 1000L };

		if (!silent)
			usbi_err(ctx, "File doesn't exist, wait %ld ms and try again", delay_ms);

		/* Wait 10ms for USB device path creation.*/
		nanosleep(&delay_ts, NULL);

		fd = open(path, mode | O_CLOEXEC);
		if (fd != -1)
			return fd; /* Success */
	}

	if (!silent) {
		usbi_err(ctx, "libusb couldn't open USB device %s, errno=%d", path, errno);
		if (errno == EACCES && mode == O_RDWR)
			usbi_err(ctx, "libusb requires write access to USB device nodes");
	}

	if (errno == EACCES)
		return LIBUSB_ERROR_ACCESS;
	if (errno == ENOENT)
		return LIBUSB_ERROR_NO_DEVICE;
	return LIBUSB_ERROR_IO;
}

/* check dirent for a /dev/usbdev%d.%d name
 * optionally return bus/device on success */
static int is_usbdev_entry(const char *name, uint8_t *bus_p, uint8_t *dev_p)
{
	int busnum, devnum;

	if (sscanf(name, "usbdev%d.%d", &busnum, &devnum) != 2)
		return 0;
	if (busnum < 0 || busnum > UINT8_MAX || devnum < 0 || devnum > UINT8_MAX) {
		usbi_dbg(NULL, "invalid usbdev format '%s'", name);
		return 0;
	}

	usbi_dbg(NULL, "found: %s", name);
	if (bus_p)
		*bus_p = (uint8_t)busnum;
	if (dev_p)
		*dev_p = (uint8_t)devnum;
	return 1;
}

static const char *find_usbfs_path(void)
{
	const char *path;
	DIR *dir;
	struct dirent *entry;

	path = USB_DEVTMPFS_PATH;
	dir = opendir(path);
	if (dir) {
		while ((entry = readdir(dir))) {
			if (entry->d_name[0] == '.')
				continue;

			/* We assume if we find any files that it must be the right place */
			break;
		}

		closedir(dir);

		if (entry)
			return path;
	}

	/* look for /dev/usbdev*.* if the normal place fails */
	path = USBDEV_PATH;
	dir = opendir(path);
	if (dir) {
		while ((entry = readdir(dir))) {
			if (entry->d_name[0] == '.')
				continue;

			if (is_usbdev_entry(entry->d_name, NULL, NULL)) {
				/* found one; that's enough */
				break;
			}
		}

		closedir(dir);

		if (entry) {
			usbdev_names = 1;
			return path;
		}
	}

/* On udev based systems without any usb-devices /dev/bus/usb will not
 * exist. So if we've not found anything and we're using udev for hotplug
 * simply assume /dev/bus/usb rather then making libusb_init fail.
 * Make the same assumption for Android where SELinux policies might block us
 * from reading /dev on newer devices. */
#if defined(HAVE_LIBUDEV) || defined(__ANDROID__)
	return USB_DEVTMPFS_PATH;
#else
	return NULL;
#endif
}

static int get_kernel_version(struct libusb_context *ctx,
	struct kernel_version *ver)
{
	struct utsname uts;
	int atoms;

	if (uname(&uts) < 0) {
		usbi_err(ctx, "uname failed, errno=%d", errno);
		return -1;
	}

	atoms = sscanf(uts.release, "%d.%d.%d", &ver->major, &ver->minor, &ver->sublevel);
	if (atoms < 2) {
		usbi_err(ctx, "failed to parse uname release '%s'", uts.release);
		return -1;
	}

	if (atoms < 3)
		ver->sublevel = -1;

	usbi_dbg(ctx, "reported kernel version is %s", uts.release);

	return 0;
}

static int kernel_version_ge(const struct kernel_version *ver,
	int major, int minor, int sublevel)
{
	if (ver->major > major)
		return 1;
	else if (ver->major < major)
		return 0;

	/* kmajor == major */
	if (ver->minor > minor)
		return 1;
	else if (ver->minor < minor)
		return 0;

	/* kminor == minor */
	if (ver->sublevel == -1)
		return sublevel == 0;

	return ver->sublevel >= sublevel;
}

static int op_init(struct libusb_context *ctx)
{
	struct kernel_version kversion;
	const char *usbfs_path;
	int r = LIBUSB_SUCCESS;
	struct linux_context_priv *cpriv = usbi_get_context_priv(ctx);

	if (get_kernel_version(ctx, &kversion) < 0)
		return LIBUSB_ERROR_OTHER;

	if (!kernel_version_ge(&kversion, 2, 6, 32)) {
		usbi_err(ctx, "kernel version is too old (reported as %d.%d.%d)",
			 kversion.major, kversion.minor,
			 kversion.sublevel != -1 ? kversion.sublevel : 0);
		return LIBUSB_ERROR_NOT_SUPPORTED;
	}

	usbfs_path = find_usbfs_path();
	if (!usbfs_path) {
		usbi_err(ctx, "could not find usbfs");
		return LIBUSB_ERROR_OTHER;
	}

	usbi_dbg(ctx, "found usbfs at %s", usbfs_path);

	if (!max_iso_packet_len) {
		if (kernel_version_ge(&kversion, 5, 2, 0))
			max_iso_packet_len = 98304;
		else if (kernel_version_ge(&kversion, 3, 10, 0))
			max_iso_packet_len = 49152;
		else
			max_iso_packet_len = 8192;
	}

	usbi_dbg(ctx, "max iso packet length is (likely) %u bytes", max_iso_packet_len);

	if (sysfs_available == -1) {
		struct statfs statfsbuf;

		r = statfs(SYSFS_MOUNT_PATH, &statfsbuf);
		if (r == 0 && statfsbuf.f_type == SYSFS_MAGIC) {
			usbi_dbg(ctx, "sysfs is available");
			sysfs_available = 1;
		} else {
			usbi_warn(ctx, "sysfs not mounted");
			sysfs_available = 0;
		}
	}

	cpriv->no_device_discovery =
		default_context_options[LIBUSB_OPTION_NO_DEVICE_DISCOVERY].is_set ||
		default_context_options[LIBUSB_OPTION_WEAK_AUTHORITY].is_set;

#ifdef __ANDROID__
	if (default_context_options[LIBUSB_OPTION_ANDROID_JAVAVM].arg.pval != NULL) {
		r = android_jni(
			(JavaVM*)default_context_options[LIBUSB_OPTION_ANDROID_JAVAVM].arg.pval,
			&cpriv->android_jni);
		if (r != LIBUSB_SUCCESS)
			return r;
		return android_jni_scan_devices(ctx);
	}
#endif

	if (cpriv->no_device_discovery)
		return LIBUSB_SUCCESS;

	r = LIBUSB_SUCCESS;
	if (init_count == 0) {
		/* start up hotplug event handler */
		r = linux_start_event_monitor();
	}
	if (r == LIBUSB_SUCCESS) {
		r = linux_scan_devices(ctx);
		if (r == LIBUSB_SUCCESS)
			init_count++;
		else if (init_count == 0)
			linux_stop_event_monitor();
	} else {
		usbi_err(ctx, "error starting hotplug event monitor");
	}

	return r;
}

static void op_exit(struct libusb_context *ctx)
{
	struct linux_context_priv *cpriv = usbi_get_context_priv(ctx);

#ifdef __ANDROID__
	if (cpriv->android_jni != NULL) {
		android_jni_free(cpriv->android_jni);
		return;
	}
#endif

	if (cpriv->no_device_discovery) {
		return;
	}

	assert(init_count != 0);
	if (!--init_count) {
		/* tear down event handler */
		linux_stop_event_monitor();
	}
}

static int op_set_option(struct libusb_context *ctx, enum libusb_option option, va_list ap)
{
<<<<<<< HEAD
	/* ensure ctx is not active yet */
	if (ctx->list.next != NULL) {
		return LIBUSB_ERROR_NOT_SUPPORTED;
=======
   if ( ctx != NULL ){
      if (ctx->list.prev != NULL ){
		   return LIBUSB_ERROR_NOT_SUPPORTED;
      }
>>>>>>> 7bae9c5d
	}

#ifdef __ANDROID__
	JavaVM **default_vmptr = (JavaVM **)&default_context_options[LIBUSB_OPTION_ANDROID_JAVAVM].arg.pval;

	if (option == LIBUSB_OPTION_ANDROID_JNIENV) {
		JNIEnv * jni_env = va_arg(ap, JNIEnv *);
		int r = android_jnienv_javavm(jni_env, default_vmptr);
		usbi_dbg(ctx, "set default jnienv javavm %p %p", jni_env, *default_vmptr);
		return r;
	} else if (option == LIBUSB_OPTION_ANDROID_JAVAVM) {
		*default_vmptr = va_arg(ap, JavaVM *);
		usbi_dbg(ctx, "set default javavm %p", *default_vmptr);
		return LIBUSB_SUCCESS;
	}
#else
	UNUSED(ap);
#endif

	if (option == LIBUSB_OPTION_NO_DEVICE_DISCOVERY ||
	    option == LIBUSB_OPTION_WEAK_AUTHORITY) {
		usbi_dbg(ctx, "no enumeration will be performed");
		return LIBUSB_SUCCESS;
	}

	return LIBUSB_ERROR_NOT_SUPPORTED;
}

#ifdef __ANDROID__

static int android_jni_scan_devices(struct libusb_context *ctx)
{
	/* Access and use the Android API via jni_env */

	struct linux_context_priv *cpriv = usbi_get_context_priv(ctx);
	int r, has_usbhost;

	struct android_jni_devices *devices;
	jobject device;
	uint8_t busnum, devaddr;

	r = android_jni_detect_usbhost(cpriv->android_jni, &has_usbhost);

	if (r != LIBUSB_SUCCESS)
		return r;

	if (!has_usbhost) {
		usbi_dbg(ctx, "This device does not have the android.hardware.usb.host feature");
		return LIBUSB_ERROR_NOT_SUPPORTED;
	}

	usbi_dbg(ctx, "enumerating usb devices using android api");

	r = android_jni_devices_alloc(cpriv->android_jni, &devices);

	if (r != LIBUSB_SUCCESS)
		return r;

	while (LIBUSB_SUCCESS ==
		android_jni_devices_next(devices, &device, &busnum, &devaddr))
	{

		if (linux_enumerate_device(ctx, busnum, devaddr, NULL) < 0)
			usbi_dbg(ctx, "failed to enumerate android device %d/%d", busnum, devaddr);

		android_jni_globalunref(cpriv->android_jni, device);
	}

	android_jni_devices_free(devices);

	return LIBUSB_SUCCESS;
}

static int get_android_jni_fd(struct libusb_device_handle *handle)
{
	struct linux_context_priv *cpriv = usbi_get_context_priv(HANDLE_CTX(handle));
	struct libusb_device *dev = handle->dev;
	struct linux_device_priv *priv = usbi_get_device_priv(dev);
	struct linux_device_handle_priv *hpriv = usbi_get_device_handle_priv(handle);

	int r, fd;
	uint8_t *descriptors;
	size_t descriptors_len;

	r = android_jni_connect(cpriv->android_jni, priv->android_jni_device,
		&hpriv->android_jni_connection, &fd, &descriptors, &descriptors_len);
	if (r != LIBUSB_SUCCESS) {
		if (r == LIBUSB_ERROR_ACCESS)
			android_jni_request_permission(cpriv->android_jni, priv->android_jni_device);
		return r;
	}

	free(priv->descriptors);
	priv->descriptors = descriptors;
	priv->descriptors_len = descriptors_len;

	/* right now android_jni_device is only filled if sysfs is not being used,
	 * so localize the device descriptor as if this were usbfs */
	usbi_localize_device_descriptor(priv->descriptors);

	memcpy(&dev->device_descriptor, priv->descriptors, LIBUSB_DT_DEVICE_SIZE);
	parse_config_descriptors(dev);

	return fd;
}

static int android_jni_initialize_device(struct libusb_device *dev, uint8_t busnum,
	uint8_t devaddr)
{
	struct libusb_context *ctx = DEVICE_CTX(dev);
	struct linux_context_priv *cpriv = usbi_get_context_priv(ctx);
	struct linux_device_priv *priv = usbi_get_device_priv(dev);

	struct android_jni_devices *devices;
	jobject iter_device;
	uint8_t iter_busnum, iter_devaddr;

	int r = android_jni_devices_alloc(cpriv->android_jni, &devices);
	if (r != LIBUSB_SUCCESS)
		return r;

	priv->android_jni_device = NULL;

	while (LIBUSB_SUCCESS ==
		android_jni_devices_next(devices, &iter_device,
		                         &iter_busnum, &iter_devaddr))
	{
		if (iter_busnum == busnum && iter_devaddr == devaddr) {
			priv->android_jni_device = iter_device;
			break;
		} else {
			android_jni_globalunref(cpriv->android_jni, iter_device);
		}
	}

	android_jni_devices_free(devices);

	if (priv->android_jni_device == NULL)
	{
		return LIBUSB_ERROR_NO_DEVICE;
	}

	r = android_jni_gen_descriptors(
		cpriv->android_jni, priv->android_jni_device,
		(uint8_t**)&priv->descriptors, &priv->descriptors_len);
	if (r < 0)
		return r;

	return LIBUSB_SUCCESS;
}

#endif

static int linux_scan_devices(struct libusb_context *ctx)
{
	int ret;

	usbi_mutex_static_lock(&linux_hotplug_lock);

#if defined(HAVE_LIBUDEV)
	ret = linux_udev_scan_devices(ctx);
#else
	ret = linux_default_scan_devices(ctx);
#endif

	usbi_mutex_static_unlock(&linux_hotplug_lock);

	return ret;
}

static void op_hotplug_poll(void)
{
	linux_hotplug_poll();
}

static int open_sysfs_attr(struct libusb_context *ctx,
	const char *sysfs_dir, const char *attr)
{
	char filename[256];
	int fd;

	snprintf(filename, sizeof(filename), SYSFS_DEVICE_PATH "/%s/%s", sysfs_dir, attr);
	fd = open(filename, O_RDONLY | O_CLOEXEC);
	if (fd < 0) {
		if (errno == ENOENT) {
			/* File doesn't exist. Assume the device has been
			   disconnected (see trac ticket #70). */
			return LIBUSB_ERROR_NO_DEVICE;
		}
		usbi_err(ctx, "open %s failed, errno=%d", filename, errno);
		return LIBUSB_ERROR_IO;
	}

	return fd;
}

/* Note only suitable for attributes which always read >= 0, < 0 is error */
static int read_sysfs_attr(struct libusb_context *ctx,
	const char *sysfs_dir, const char *attr, int max_value, int *value_p)
{
	char buf[20], *endptr;
	long value;
	ssize_t r;
	int fd;

	fd = open_sysfs_attr(ctx, sysfs_dir, attr);
	if (fd < 0)
		return fd;

	r = read(fd, buf, sizeof(buf) - 1);
	if (r < 0) {
		r = errno;
		close(fd);
		if (r == ENODEV)
			return LIBUSB_ERROR_NO_DEVICE;
		usbi_err(ctx, "attribute %s read failed, errno=%zd", attr, r);
		return LIBUSB_ERROR_IO;
	}
	close(fd);

	if (r == 0) {
		/* Certain attributes (e.g. bConfigurationValue) are not
		 * populated if the device is not configured. */
		*value_p = -1;
		return 0;
	}

	/* The kernel does *not* NUL-terminate the string, but every attribute
	 * should be terminated with a newline character. */
	if (!isdigit(buf[0])) {
		usbi_err(ctx, "attribute %s doesn't have numeric value?", attr);
		return LIBUSB_ERROR_IO;
	} else if (buf[r - 1] != '\n') {
		usbi_warn(ctx, "attribute %s doesn't end with newline?", attr);
	} else {
		/* Remove the terminating newline character */
		r--;
	}
	buf[r] = '\0';

	errno = 0;
	value = strtol(buf, &endptr, 10);
	if (value < 0 || value > (long)max_value || errno) {
		usbi_err(ctx, "attribute %s contains an invalid value: '%s'", attr, buf);
		return LIBUSB_ERROR_INVALID_PARAM;
	} else if (*endptr != '\0') {
		/* Consider the value to be valid if the remainder is a '.'
		 * character followed by numbers.  This occurs, for example,
		 * when reading the "speed" attribute for a low-speed device
		 * (e.g. "1.5") */
		if (*endptr == '.' && isdigit(*(endptr + 1))) {
			endptr++;
			while (isdigit(*endptr))
				endptr++;
		}
		if (*endptr != '\0') {
			usbi_err(ctx, "attribute %s contains an invalid value: '%s'", attr, buf);
			return LIBUSB_ERROR_INVALID_PARAM;
		}
	}

	*value_p = (int)value;
	return 0;
}

static int sysfs_scan_device(struct libusb_context *ctx, const char *devname)
{
	uint8_t busnum, devaddr;
	int ret;

	ret = linux_get_device_address(ctx, 0, &busnum, &devaddr, NULL, devname, -1);
	if (ret != LIBUSB_SUCCESS)
		return ret;

	return linux_enumerate_device(ctx, busnum, devaddr, devname);
}

/* read the bConfigurationValue for a device */
static int sysfs_get_active_config(struct libusb_device *dev, int *config)
{
	struct linux_device_priv *priv = usbi_get_device_priv(dev);

	return read_sysfs_attr(DEVICE_CTX(dev), priv->sysfs_dir, "bConfigurationValue",
			UINT8_MAX, config);
}

int linux_get_device_address(struct libusb_context *ctx, int detached,
	uint8_t *busnum, uint8_t *devaddr, const char *dev_node,
	const char *sys_name, int fd)
{
	int sysfs_val;
	int r;

	usbi_dbg(ctx, "getting address for device: %s detached: %d", sys_name, detached);
	/* can't use sysfs to read the bus and device number if the
	 * device has been detached */
	if (!sysfs_available || detached || !sys_name) {
		if (!dev_node && fd >= 0) {
			char *fd_path = alloca(PATH_MAX);
			char proc_path[32];

			/* try to retrieve the device node from fd */
			sprintf(proc_path, "/proc/self/fd/%d", fd);
			r = readlink(proc_path, fd_path, PATH_MAX - 1);
			if (r > 0) {
				fd_path[r] = '\0';
				dev_node = fd_path;
			}
		}

		if (!dev_node)
			return LIBUSB_ERROR_OTHER;

		/* will this work with all supported kernel versions? */
		if (!strncmp(dev_node, "/dev/bus/usb", 12))
			sscanf(dev_node, "/dev/bus/usb/%hhu/%hhu", busnum, devaddr);
		else
			return LIBUSB_ERROR_OTHER;

		return LIBUSB_SUCCESS;
	}

	usbi_dbg(ctx, "scan %s", sys_name);

	r = read_sysfs_attr(ctx, sys_name, "busnum", UINT8_MAX, &sysfs_val);
	if (r < 0)
		return r;
	*busnum = (uint8_t)sysfs_val;

	r = read_sysfs_attr(ctx, sys_name, "devnum", UINT8_MAX, &sysfs_val);
	if (r < 0)
		return r;
	*devaddr = (uint8_t)sysfs_val;

	usbi_dbg(ctx, "bus=%u dev=%u", *busnum, *devaddr);

	return LIBUSB_SUCCESS;
}

/* Return offset of the next config descriptor */
static int seek_to_next_config(struct libusb_context *ctx,
	uint8_t *buffer, size_t len)
{
	struct usbi_descriptor_header *header;
	int offset;

	/* Start seeking past the config descriptor */
	offset = LIBUSB_DT_CONFIG_SIZE;
	buffer += LIBUSB_DT_CONFIG_SIZE;
	len -= LIBUSB_DT_CONFIG_SIZE;

	while (len > 0) {
		if (len < 2) {
			usbi_err(ctx, "short descriptor read %zu/2", len);
			return LIBUSB_ERROR_IO;
		}

		header = (struct usbi_descriptor_header *)buffer;
		if (header->bDescriptorType == LIBUSB_DT_CONFIG)
			return offset;

		if (len < header->bLength) {
			usbi_err(ctx, "bLength overflow by %zu bytes",
				 (size_t)header->bLength - len);
			return LIBUSB_ERROR_IO;
		}

		offset += header->bLength;
		buffer += header->bLength;
		len -= header->bLength;
	}

	usbi_err(ctx, "config descriptor not found");
	return LIBUSB_ERROR_IO;
}

static int parse_config_descriptors(struct libusb_device *dev)
{
	struct libusb_context *ctx = DEVICE_CTX(dev);
	struct linux_device_priv *priv = usbi_get_device_priv(dev);
	struct usbi_device_descriptor *device_desc;
	uint8_t idx, num_configs;
	uint8_t *buffer;
	size_t remaining;

	device_desc = priv->descriptors;
	num_configs = device_desc->bNumConfigurations;

	if (num_configs == 0)
		return 0;	/* no configurations? */

	priv->config_descriptors = malloc(num_configs * sizeof(priv->config_descriptors[0]));
	if (!priv->config_descriptors)
		return LIBUSB_ERROR_NO_MEM;

	buffer = (uint8_t *)priv->descriptors + LIBUSB_DT_DEVICE_SIZE;
	remaining = priv->descriptors_len - LIBUSB_DT_DEVICE_SIZE;

	for (idx = 0; idx < num_configs; idx++) {
		struct usbi_configuration_descriptor *config_desc;
		uint16_t config_len;

		if (remaining < LIBUSB_DT_CONFIG_SIZE) {
			usbi_err(ctx, "short descriptor read %zu/%d",
				 remaining, LIBUSB_DT_CONFIG_SIZE);
			return LIBUSB_ERROR_IO;
		}

		config_desc = (struct usbi_configuration_descriptor *)buffer;
		if (config_desc->bDescriptorType != LIBUSB_DT_CONFIG) {
			usbi_err(ctx, "descriptor is not a config desc (type 0x%02x)",
				 config_desc->bDescriptorType);
			return LIBUSB_ERROR_IO;
		} else if (config_desc->bLength < LIBUSB_DT_CONFIG_SIZE) {
			usbi_err(ctx, "invalid descriptor bLength %u",
				 config_desc->bLength);
			return LIBUSB_ERROR_IO;
		}

		config_len = libusb_le16_to_cpu(config_desc->wTotalLength);
		if (config_len < LIBUSB_DT_CONFIG_SIZE) {
			usbi_err(ctx, "invalid wTotalLength %u", config_len);
			return LIBUSB_ERROR_IO;
		}

		if (priv->sysfs_dir) {
			/*
			 * In sysfs wTotalLength is ignored, instead the kernel returns a
			 * config descriptor with verified bLength fields, with descriptors
			 * with an invalid bLength removed.
			 */
			uint16_t sysfs_config_len;
			int offset;

			if (num_configs > 1 && idx < num_configs - 1) {
				offset = seek_to_next_config(ctx, buffer, remaining);
				if (offset < 0)
					return offset;
				sysfs_config_len = (uint16_t)offset;
			} else {
				sysfs_config_len = (uint16_t)remaining;
			}

			if (config_len != sysfs_config_len) {
				usbi_warn(ctx, "config length mismatch wTotalLength %u real %u",
					  config_len, sysfs_config_len);
				config_len = sysfs_config_len;
			}
		} else {
			/*
			 * In usbfs the config descriptors are wTotalLength bytes apart,
			 * with any short reads from the device appearing as holes in the file.
			 */
			if (config_len > remaining) {
				usbi_warn(ctx, "short descriptor read %zu/%u", remaining, config_len);
				config_len = (uint16_t)remaining;
			}
		}

		if (config_desc->bConfigurationValue == 0)
			usbi_warn(ctx, "device has configuration 0");

		priv->config_descriptors[idx].desc = config_desc;
		priv->config_descriptors[idx].actual_len = config_len;

		buffer += config_len;
		remaining -= config_len;
	}

	return LIBUSB_SUCCESS;
}

static int op_get_config_descriptor_by_value(struct libusb_device *dev,
	uint8_t value, void **buffer)
{
	struct linux_device_priv *priv = usbi_get_device_priv(dev);
	struct config_descriptor *config;
	uint8_t idx;

	for (idx = 0; idx < dev->device_descriptor.bNumConfigurations; idx++) {
		config = &priv->config_descriptors[idx];
		if (config->desc->bConfigurationValue == value) {
			*buffer = config->desc;
			return (int)config->actual_len;
		}
	}

	return LIBUSB_ERROR_NOT_FOUND;
}

static int op_get_active_config_descriptor(struct libusb_device *dev,
	void *buffer, size_t len)
{
	struct linux_device_priv *priv = usbi_get_device_priv(dev);
	void *config_desc;
	int active_config;
	int r;

	if (priv->sysfs_dir) {
		r = sysfs_get_active_config(dev, &active_config);
		if (r < 0)
			return r;
	} else {
		/* Use cached bConfigurationValue */
		active_config = priv->active_config;
	}

	if (active_config == -1) {
		usbi_err(DEVICE_CTX(dev), "device unconfigured");
		return LIBUSB_ERROR_NOT_FOUND;
	}

	r = op_get_config_descriptor_by_value(dev, (uint8_t)active_config, &config_desc);
	if (r < 0)
		return r;

	len = MIN(len, (size_t)r);
	memcpy(buffer, config_desc, len);
	return len;
}

static int op_get_config_descriptor(struct libusb_device *dev,
	uint8_t config_index, void *buffer, size_t len)
{
	struct linux_device_priv *priv = usbi_get_device_priv(dev);
	struct config_descriptor *config;

	if (config_index >= dev->device_descriptor.bNumConfigurations)
		return LIBUSB_ERROR_NOT_FOUND;

	config = &priv->config_descriptors[config_index];
	len = MIN(len, config->actual_len);
	memcpy(buffer, config->desc, len);
	return len;
}

/* send a control message to retrieve active configuration */
static int usbfs_get_active_config(struct libusb_device *dev, int fd)
{
	struct linux_device_priv *priv = usbi_get_device_priv(dev);
	uint8_t active_config = 0;
	int r;

	struct usbfs_ctrltransfer ctrl = {
		.bmRequestType = LIBUSB_ENDPOINT_IN,
		.bRequest = LIBUSB_REQUEST_GET_CONFIGURATION,
		.wValue = 0,
		.wIndex = 0,
		.wLength = 1,
		.timeout = 1000,
		.data = &active_config
	};

	r = ioctl(fd, IOCTL_USBFS_CONTROL, &ctrl);
	if (r < 0) {
		if (errno == ENODEV)
			return LIBUSB_ERROR_NO_DEVICE;

		/* we hit this error path frequently with buggy devices :( */
		usbi_warn(DEVICE_CTX(dev), "get configuration failed, errno=%d", errno);

		/* assume the current configuration is the first one if we have
		 * the configuration descriptors, otherwise treat the device
		 * as unconfigured. */
		if (priv->config_descriptors)
			priv->active_config = (int)priv->config_descriptors[0].desc->bConfigurationValue;
		else
			priv->active_config = -1;
	} else if (active_config == 0) {
		if (dev_has_config0(dev)) {
			/* some buggy devices have a configuration 0, but we're
			 * reaching into the corner of a corner case here. */
			priv->active_config = 0;
		} else {
			priv->active_config = -1;
		}
	} else {
		priv->active_config = (int)active_config;
	}

	return LIBUSB_SUCCESS;
}

static enum libusb_speed usbfs_get_speed(struct libusb_context *ctx, int fd)
{
	int r;

	r = ioctl(fd, IOCTL_USBFS_GET_SPEED, NULL);
	switch (r) {
	case USBFS_SPEED_UNKNOWN:	return LIBUSB_SPEED_UNKNOWN;
	case USBFS_SPEED_LOW:		return LIBUSB_SPEED_LOW;
	case USBFS_SPEED_FULL:		return LIBUSB_SPEED_FULL;
	case USBFS_SPEED_HIGH:		return LIBUSB_SPEED_HIGH;
	case USBFS_SPEED_WIRELESS:	return LIBUSB_SPEED_HIGH;
	case USBFS_SPEED_SUPER:		return LIBUSB_SPEED_SUPER;
	case USBFS_SPEED_SUPER_PLUS:	return LIBUSB_SPEED_SUPER_PLUS;
	default:
		usbi_warn(ctx, "Error getting device speed: %d", r);
	}

	return LIBUSB_SPEED_UNKNOWN;
}

static int initialize_device(struct libusb_device *dev, uint8_t busnum,
	uint8_t devaddr, const char *sysfs_dir, int wrapped_fd)
{
	struct linux_device_priv *priv = usbi_get_device_priv(dev);
	struct libusb_context *ctx = DEVICE_CTX(dev);
	struct linux_context_priv *cpriv = usbi_get_context_priv(ctx);
	size_t alloc_len;
	int fd, speed, r, skip_fd = 0;
	ssize_t nb;

	dev->bus_number = busnum;
	dev->device_address = devaddr;

	if (sysfs_dir) {
		priv->sysfs_dir = strdup(sysfs_dir);
		if (!priv->sysfs_dir)
			return LIBUSB_ERROR_NO_MEM;

		/* Note speed can contain 1.5, in this case read_sysfs_attr()
		   will stop parsing at the '.' and return 1 */
		if (read_sysfs_attr(ctx, sysfs_dir, "speed", INT_MAX, &speed) == 0) {
			switch (speed) {
			case     1: dev->speed = LIBUSB_SPEED_LOW; break;
			case    12: dev->speed = LIBUSB_SPEED_FULL; break;
			case   480: dev->speed = LIBUSB_SPEED_HIGH; break;
			case  5000: dev->speed = LIBUSB_SPEED_SUPER; break;
			case 10000: dev->speed = LIBUSB_SPEED_SUPER_PLUS; break;
			default:
				usbi_warn(ctx, "unknown device speed: %d Mbps", speed);
			}
		}
	} else if (wrapped_fd >= 0) {
		dev->speed = usbfs_get_speed(ctx, wrapped_fd);
	}

	/* cache descriptors in memory */
	if (sysfs_dir) {
		fd = open_sysfs_attr(ctx, sysfs_dir, "descriptors");
	} else if (wrapped_fd >= 0) {
		fd = wrapped_fd;
		r = lseek(fd, 0, SEEK_SET);
		if (r < 0) {
			usbi_err(ctx, "lseek failed, errno=%d", errno);
			return LIBUSB_ERROR_IO;
		}
#ifdef __ANDROID__
	} else if (cpriv->android_jni != NULL) {
		r = android_jni_initialize_device(dev, busnum, devaddr);
		if (r < 0)
			return r;
		usbi_localize_device_descriptor(priv->descriptors);
		fd = -1;
		skip_fd = 1;
#else
		UNUSED(cpriv);
#endif
	} else {
		fd = get_usbfs_fd(dev, O_RDONLY, 0);
	}
	if (!skip_fd) {
		if (fd < 0)
			return fd;

		alloc_len = 0;
		do {
			const size_t desc_read_length = 256;
			uint8_t *read_ptr;

			alloc_len += desc_read_length;
			priv->descriptors = usbi_reallocf(priv->descriptors, alloc_len);
			if (!priv->descriptors) {
				if (fd != wrapped_fd)
					close(fd);
				return LIBUSB_ERROR_NO_MEM;
			}
			read_ptr = (uint8_t *)priv->descriptors + priv->descriptors_len;
			/* usbfs has holes in the file */
			if (!sysfs_dir)
				memset(read_ptr, 0, desc_read_length);
			nb = read(fd, read_ptr, desc_read_length);
			if (nb < 0) {
				usbi_err(ctx, "read descriptor failed, errno=%d", errno);
				if (fd != wrapped_fd)
					close(fd);
				return LIBUSB_ERROR_IO;
			}
			priv->descriptors_len += (size_t)nb;
		} while (priv->descriptors_len == alloc_len);

		if (fd != wrapped_fd)
			close(fd);

		if (priv->descriptors_len < LIBUSB_DT_DEVICE_SIZE) {
			usbi_err(ctx, "short descriptor read (%zu)", priv->descriptors_len);
			return LIBUSB_ERROR_IO;
		}
	}

	r = parse_config_descriptors(dev);
	if (r < 0)
		return r;

	memcpy(&dev->device_descriptor, priv->descriptors, LIBUSB_DT_DEVICE_SIZE);

	if (sysfs_dir) {
		/* sysfs descriptors are in bus-endian format */
		usbi_localize_device_descriptor(&dev->device_descriptor);
		return LIBUSB_SUCCESS;
	}

	/* cache active config */
	if (wrapped_fd < 0)
		fd = get_usbfs_fd(dev, O_RDWR, 1);
	else
		fd = wrapped_fd;
	if (fd < 0) {
		/* cannot send a control message to determine the active
		 * config. just assume the first one is active. */
		usbi_warn(ctx, "Missing rw usbfs access; cannot determine "
			       "active configuration descriptor");
		if (priv->config_descriptors)
			priv->active_config = (int)priv->config_descriptors[0].desc->bConfigurationValue;
		else
			priv->active_config = -1; /* No config dt */

		return LIBUSB_SUCCESS;
	}

	r = usbfs_get_active_config(dev, fd);
	if (fd != wrapped_fd)
		close(fd);

	return r;
}

static int linux_get_parent_info(struct libusb_device *dev, const char *sysfs_dir)
{
	struct libusb_context *ctx = DEVICE_CTX(dev);
	struct libusb_device *it;
	char *parent_sysfs_dir, *tmp;
	int ret, add_parent = 1;

	/* XXX -- can we figure out the topology when using usbfs? */
	if (!sysfs_dir || !strncmp(sysfs_dir, "usb", 3)) {
		/* either using usbfs or finding the parent of a root hub */
		return LIBUSB_SUCCESS;
	}

	parent_sysfs_dir = strdup(sysfs_dir);
	if (!parent_sysfs_dir)
		return LIBUSB_ERROR_NO_MEM;

	if ((tmp = strrchr(parent_sysfs_dir, '.')) ||
	    (tmp = strrchr(parent_sysfs_dir, '-'))) {
	        dev->port_number = atoi(tmp + 1);
		*tmp = '\0';
	} else {
		usbi_warn(ctx, "Can not parse sysfs_dir: %s, no parent info",
			  parent_sysfs_dir);
		free(parent_sysfs_dir);
		return LIBUSB_SUCCESS;
	}

	/* is the parent a root hub? */
	if (!strchr(parent_sysfs_dir, '-')) {
		tmp = parent_sysfs_dir;
		ret = asprintf(&parent_sysfs_dir, "usb%s", tmp);
		free(tmp);
		if (ret < 0)
			return LIBUSB_ERROR_NO_MEM;
	}

retry:
	/* find the parent in the context */
	usbi_mutex_lock(&ctx->usb_devs_lock);
	for_each_device(ctx, it) {
		struct linux_device_priv *priv = usbi_get_device_priv(it);

		if (priv->sysfs_dir) {
			if (!strcmp(priv->sysfs_dir, parent_sysfs_dir)) {
				dev->parent_dev = libusb_ref_device(it);
				break;
			}
		}
	}
	usbi_mutex_unlock(&ctx->usb_devs_lock);

	if (!dev->parent_dev && add_parent) {
		usbi_dbg(ctx, "parent_dev %s not enumerated yet, enumerating now",
			 parent_sysfs_dir);
		sysfs_scan_device(ctx, parent_sysfs_dir);
		add_parent = 0;
		goto retry;
	}

	usbi_dbg(ctx, "dev %p (%s) has parent %p (%s) port %u", dev, sysfs_dir,
		 dev->parent_dev, parent_sysfs_dir, dev->port_number);

	free(parent_sysfs_dir);

	return LIBUSB_SUCCESS;
}

int linux_enumerate_device(struct libusb_context *ctx,
	uint8_t busnum, uint8_t devaddr, const char *sysfs_dir)
{
	unsigned long session_id;
	struct libusb_device *dev;
	int r;

	/* FIXME: session ID is not guaranteed unique as addresses can wrap and
	 * will be reused. instead we should add a simple sysfs attribute with
	 * a session ID. */
	session_id = busnum << 8 | devaddr;
	usbi_dbg(ctx, "busnum %u devaddr %u session_id %lu", busnum, devaddr, session_id);

	dev = usbi_get_device_by_session_id(ctx, session_id);
	if (dev) {
		/* device already exists in the context */
		usbi_dbg(ctx, "session_id %lu already exists", session_id);
		libusb_unref_device(dev);
		return LIBUSB_SUCCESS;
	}

	usbi_dbg(ctx, "allocating new device for %u/%u (session %lu)",
		 busnum, devaddr, session_id);
	dev = usbi_alloc_device(ctx, session_id);
	if (!dev)
		return LIBUSB_ERROR_NO_MEM;

	r = initialize_device(dev, busnum, devaddr, sysfs_dir, -1);
	if (r < 0)
		goto out;
	r = usbi_sanitize_device(dev);
	if (r < 0)
		goto out;

	r = linux_get_parent_info(dev, sysfs_dir);
	if (r < 0)
		goto out;
out:
	if (r < 0)
		libusb_unref_device(dev);
	else
		usbi_connect_device(dev);

	return r;
}

void linux_hotplug_enumerate(uint8_t busnum, uint8_t devaddr, const char *sys_name)
{
	struct libusb_context *ctx;

	usbi_mutex_static_lock(&active_contexts_lock);
	for_each_context(ctx) {
		linux_enumerate_device(ctx, busnum, devaddr, sys_name);
	}
	usbi_mutex_static_unlock(&active_contexts_lock);
}

void linux_device_disconnected(uint8_t busnum, uint8_t devaddr)
{
	struct libusb_context *ctx;
	struct libusb_device *dev;
	unsigned long session_id = busnum << 8 | devaddr;

	usbi_mutex_static_lock(&active_contexts_lock);
	for_each_context(ctx) {
		dev = usbi_get_device_by_session_id(ctx, session_id);
		if (dev) {
			usbi_disconnect_device(dev);
			libusb_unref_device(dev);
		} else {
			usbi_dbg(ctx, "device not found for session %lx", session_id);
		}
	}
	usbi_mutex_static_unlock(&active_contexts_lock);
}

#if !defined(HAVE_LIBUDEV)
static int parse_u8(const char *str, uint8_t *val_p)
{
	char *endptr;
	long num;

	errno = 0;
	num = strtol(str, &endptr, 10);
	if (num < 0 || num > UINT8_MAX || errno)
		return 0;
	if (endptr == str || *endptr != '\0')
		return 0;

	*val_p = (uint8_t)num;
	return 1;
}

/* open a bus directory and adds all discovered devices to the context */
static int usbfs_scan_busdir(struct libusb_context *ctx, uint8_t busnum)
{
	DIR *dir;
	char dirpath[20];
	struct dirent *entry;
	int r = LIBUSB_ERROR_IO;

	sprintf(dirpath, USB_DEVTMPFS_PATH "/%03u", busnum);
	usbi_dbg(ctx, "%s", dirpath);
	dir = opendir(dirpath);
	if (!dir) {
		usbi_err(ctx, "opendir '%s' failed, errno=%d", dirpath, errno);
		/* FIXME: should handle valid race conditions like hub unplugged
		 * during directory iteration - this is not an error */
		return r;
	}

	while ((entry = readdir(dir))) {
		uint8_t devaddr;

		if (entry->d_name[0] == '.')
			continue;

		if (!parse_u8(entry->d_name, &devaddr)) {
			usbi_dbg(ctx, "unknown dir entry %s", entry->d_name);
			continue;
		}

		if (linux_enumerate_device(ctx, busnum, devaddr, NULL)) {
			usbi_dbg(ctx, "failed to enumerate dir entry %s", entry->d_name);
			continue;
		}

		r = 0;
	}

	closedir(dir);
	return r;
}

static int usbfs_get_device_list(struct libusb_context *ctx)
{
	struct dirent *entry;
	DIR *buses;
	uint8_t busnum, devaddr;
	int r = 0;

	if (usbdev_names)
		buses = opendir(USBDEV_PATH);
	else
		buses = opendir(USB_DEVTMPFS_PATH);

	if (!buses) {
		usbi_err(ctx, "opendir buses failed, errno=%d", errno);
		return LIBUSB_ERROR_IO;
	}

	while ((entry = readdir(buses))) {
		if (entry->d_name[0] == '.')
			continue;

		if (usbdev_names) {
			if (!is_usbdev_entry(entry->d_name, &busnum, &devaddr))
				continue;

			r = linux_enumerate_device(ctx, busnum, devaddr, NULL);
			if (r < 0) {
				usbi_dbg(ctx, "failed to enumerate dir entry %s", entry->d_name);
				continue;
			}
		} else {
			if (!parse_u8(entry->d_name, &busnum)) {
				usbi_dbg(ctx, "unknown dir entry %s", entry->d_name);
				continue;
			}

			r = usbfs_scan_busdir(ctx, busnum);
			if (r < 0)
				break;
		}
	}

	closedir(buses);
	return r;

}

static int sysfs_get_device_list(struct libusb_context *ctx)
{
	DIR *devices = opendir(SYSFS_DEVICE_PATH);
	struct dirent *entry;
	int num_devices = 0;
	int num_enumerated = 0;

	if (!devices) {
		usbi_err(ctx, "opendir devices failed, errno=%d", errno);
		return LIBUSB_ERROR_IO;
	}

	while ((entry = readdir(devices))) {
		if ((!isdigit(entry->d_name[0]) && strncmp(entry->d_name, "usb", 3))
		    || strchr(entry->d_name, ':'))
			continue;

		num_devices++;

		if (sysfs_scan_device(ctx, entry->d_name)) {
			usbi_dbg(ctx, "failed to enumerate dir entry %s", entry->d_name);
			continue;
		}

		num_enumerated++;
	}

	closedir(devices);

	/* successful if at least one device was enumerated or no devices were found */
	if (num_enumerated || !num_devices)
		return LIBUSB_SUCCESS;
	else
		return LIBUSB_ERROR_IO;
}

static int linux_default_scan_devices(struct libusb_context *ctx)
{
	/* we can retrieve device list and descriptors from sysfs or usbfs.
	 * sysfs is preferable, because if we use usbfs we end up resuming
	 * any autosuspended USB devices. however, sysfs is not available
	 * everywhere, so we need a usbfs fallback too.
	 */
	if (sysfs_available)
		return sysfs_get_device_list(ctx);
	else
		return usbfs_get_device_list(ctx);
}
#endif

static int initialize_handle(struct libusb_device_handle *handle, int fd)
{
	struct linux_device_handle_priv *hpriv = usbi_get_device_handle_priv(handle);
	int r;

	hpriv->fd = fd;

	r = ioctl(fd, IOCTL_USBFS_GET_CAPABILITIES, &hpriv->caps);
	if (r < 0) {
		if (errno == ENOTTY)
			usbi_dbg(HANDLE_CTX(handle), "getcap not available");
		else
			usbi_err(HANDLE_CTX(handle), "getcap failed, errno=%d", errno);
		hpriv->caps = USBFS_CAP_BULK_CONTINUATION;
	}

	return usbi_add_event_source(HANDLE_CTX(handle), hpriv->fd, POLLOUT);
}

static int op_wrap_sys_device(struct libusb_context *ctx,
	struct libusb_device_handle *handle, intptr_t sys_dev)
{
	struct linux_device_handle_priv *hpriv = usbi_get_device_handle_priv(handle);
	int fd = (int)sys_dev;
	uint8_t busnum, devaddr;
	struct usbfs_connectinfo ci;
	struct libusb_device *dev;
	int r;

	r = linux_get_device_address(ctx, 1, &busnum, &devaddr, NULL, NULL, fd);
	if (r < 0) {
		r = ioctl(fd, IOCTL_USBFS_CONNECTINFO, &ci);
		if (r < 0) {
			usbi_err(ctx, "connectinfo failed, errno=%d", errno);
			return LIBUSB_ERROR_IO;
		}
		/* There is no ioctl to get the bus number. We choose 0 here
		 * as linux starts numbering buses from 1. */
		busnum = 0;
		devaddr = ci.devnum;
	}

	/* Session id is unused as we do not add the device to the list of
	 * connected devices. */
	usbi_dbg(ctx, "allocating new device for fd %d", fd);
	dev = usbi_alloc_device(ctx, 0);
	if (!dev)
		return LIBUSB_ERROR_NO_MEM;

	r = initialize_device(dev, busnum, devaddr, NULL, fd);
	if (r < 0)
		goto out;
	r = usbi_sanitize_device(dev);
	if (r < 0)
		goto out;
	/* Consider the device as connected, but do not add it to the managed
	 * device list. */
	usbi_atomic_store(&dev->attached, 1);
	handle->dev = dev;

	r = initialize_handle(handle, fd);
	hpriv->fd_keep = 1;

out:
	if (r < 0)
		libusb_unref_device(dev);
	return r;
}

static int op_open(struct libusb_device_handle *handle)
{
	int fd = -1, r;

#ifdef __ANDROID__
	struct linux_device_priv *priv = usbi_get_device_priv(handle->dev);
	if (priv->android_jni_device != NULL)
		fd = get_android_jni_fd(handle);
#endif

	if (fd < 0)
		fd = get_usbfs_fd(handle->dev, O_RDWR, 0);
	if (fd < 0) {
		if (fd == LIBUSB_ERROR_NO_DEVICE) {
			/* device will still be marked as attached if hotplug monitor thread
			 * hasn't processed remove event yet */
			usbi_mutex_static_lock(&linux_hotplug_lock);
			if (usbi_atomic_load(&handle->dev->attached)) {
				usbi_dbg(HANDLE_CTX(handle), "open failed with no device, but device still attached");
				linux_device_disconnected(handle->dev->bus_number,
							  handle->dev->device_address);
			}
			usbi_mutex_static_unlock(&linux_hotplug_lock);
		}
		return fd;
	}

	r = initialize_handle(handle, fd);
	if (r < 0)
		close(fd);

	return r;
}

static void op_close(struct libusb_device_handle *dev_handle)
{
	struct linux_device_handle_priv *hpriv = usbi_get_device_handle_priv(dev_handle);
	struct libusb_context *ctx = HANDLE_CTX(dev_handle);
	struct linux_context_priv *cpriv = usbi_get_context_priv(ctx);

	/* fd may have already been removed by POLLERR condition in op_handle_events() */
	if (!hpriv->fd_removed)
		usbi_remove_event_source(ctx, hpriv->fd);
	if (!hpriv->fd_keep)
		close(hpriv->fd);
#ifdef __ANDROID__
	if (hpriv->android_jni_connection != NULL)
		android_jni_disconnect(cpriv->android_jni, hpriv->android_jni_connection);
#else
	UNUSED(cpriv);
#endif
}

static int op_get_configuration(struct libusb_device_handle *handle,
	uint8_t *config)
{
	struct linux_device_priv *priv = usbi_get_device_priv(handle->dev);
	int active_config;
	int r;

	if (priv->sysfs_dir) {
		r = sysfs_get_active_config(handle->dev, &active_config);
	} else {
		struct linux_device_handle_priv *hpriv = usbi_get_device_handle_priv(handle);

		r = usbfs_get_active_config(handle->dev, hpriv->fd);
		if (r == LIBUSB_SUCCESS)
			active_config = priv->active_config;
	}
	if (r < 0)
		return r;

	if (active_config == -1) {
		usbi_warn(HANDLE_CTX(handle), "device unconfigured");
		active_config = 0;
	}

	*config = (uint8_t)active_config;

	return 0;
}

static int op_set_configuration(struct libusb_device_handle *handle, int config)
{
	struct linux_device_priv *priv = usbi_get_device_priv(handle->dev);
	struct linux_device_handle_priv *hpriv = usbi_get_device_handle_priv(handle);
	int fd = hpriv->fd;
	int r = ioctl(fd, IOCTL_USBFS_SETCONFIGURATION, &config);

	if (r < 0) {
		if (errno == EINVAL)
			return LIBUSB_ERROR_NOT_FOUND;
		else if (errno == EBUSY)
			return LIBUSB_ERROR_BUSY;
		else if (errno == ENODEV)
			return LIBUSB_ERROR_NO_DEVICE;

		usbi_err(HANDLE_CTX(handle), "set configuration failed, errno=%d", errno);
		return LIBUSB_ERROR_OTHER;
	}

	/* if necessary, update our cached active config descriptor */
	if (!priv->sysfs_dir) {
		if (config == 0 && !dev_has_config0(handle->dev))
			config = -1;

		priv->active_config = config;
	}

	return LIBUSB_SUCCESS;
}

static int claim_interface(struct libusb_device_handle *handle, unsigned int iface)
{
	struct linux_device_handle_priv *hpriv = usbi_get_device_handle_priv(handle);
	int fd = hpriv->fd;
	int r = ioctl(fd, IOCTL_USBFS_CLAIMINTERFACE, &iface);

	if (r < 0) {
		if (errno == ENOENT)
			return LIBUSB_ERROR_NOT_FOUND;
		else if (errno == EBUSY)
			return LIBUSB_ERROR_BUSY;
		else if (errno == ENODEV)
			return LIBUSB_ERROR_NO_DEVICE;

		usbi_err(HANDLE_CTX(handle), "claim interface failed, errno=%d", errno);
		return LIBUSB_ERROR_OTHER;
	}
	return 0;
}

static int release_interface(struct libusb_device_handle *handle, unsigned int iface)
{
	struct linux_device_handle_priv *hpriv = usbi_get_device_handle_priv(handle);
	int fd = hpriv->fd;
	int r = ioctl(fd, IOCTL_USBFS_RELEASEINTERFACE, &iface);

	if (r < 0) {
		if (errno == ENODEV)
			return LIBUSB_ERROR_NO_DEVICE;

		usbi_err(HANDLE_CTX(handle), "release interface failed, errno=%d", errno);
		return LIBUSB_ERROR_OTHER;
	}
	return 0;
}

static int op_set_interface(struct libusb_device_handle *handle, uint8_t interface,
	uint8_t altsetting)
{
	struct linux_device_handle_priv *hpriv = usbi_get_device_handle_priv(handle);
	int fd = hpriv->fd;
	struct usbfs_setinterface setintf;
	int r;

	setintf.interface = interface;
	setintf.altsetting = altsetting;
	r = ioctl(fd, IOCTL_USBFS_SETINTERFACE, &setintf);
	if (r < 0) {
		if (errno == EINVAL)
			return LIBUSB_ERROR_NOT_FOUND;
		else if (errno == ENODEV)
			return LIBUSB_ERROR_NO_DEVICE;

		usbi_err(HANDLE_CTX(handle), "set interface failed, errno=%d", errno);
		return LIBUSB_ERROR_OTHER;
	}

	return 0;
}

static int op_clear_halt(struct libusb_device_handle *handle,
	unsigned char endpoint)
{
	struct linux_device_handle_priv *hpriv = usbi_get_device_handle_priv(handle);
	int fd = hpriv->fd;
	unsigned int _endpoint = endpoint;
	int r = ioctl(fd, IOCTL_USBFS_CLEAR_HALT, &_endpoint);

	if (r < 0) {
		if (errno == ENOENT)
			return LIBUSB_ERROR_NOT_FOUND;
		else if (errno == ENODEV)
			return LIBUSB_ERROR_NO_DEVICE;

		usbi_err(HANDLE_CTX(handle), "clear halt failed, errno=%d", errno);
		return LIBUSB_ERROR_OTHER;
	}

	return 0;
}

static int op_reset_device(struct libusb_device_handle *handle)
{
	struct linux_device_handle_priv *hpriv = usbi_get_device_handle_priv(handle);
	int fd = hpriv->fd;
	int r, ret = 0;
	uint8_t i;

	/* Doing a device reset will cause the usbfs driver to get unbound
	 * from any interfaces it is bound to. By voluntarily unbinding
	 * the usbfs driver ourself, we stop the kernel from rebinding
	 * the interface after reset (which would end up with the interface
	 * getting bound to the in kernel driver if any). */
	for (i = 0; i < USB_MAXINTERFACES; i++) {
		if (handle->claimed_interfaces & (1UL << i))
			release_interface(handle, i);
	}

	usbi_mutex_lock(&handle->lock);
	r = ioctl(fd, IOCTL_USBFS_RESET, NULL);
	if (r < 0) {
		if (errno == ENODEV) {
			ret = LIBUSB_ERROR_NOT_FOUND;
			goto out;
		}

		usbi_err(HANDLE_CTX(handle), "reset failed, errno=%d", errno);
		ret = LIBUSB_ERROR_OTHER;
		goto out;
	}

	/* And re-claim any interfaces which were claimed before the reset */
	for (i = 0; i < USB_MAXINTERFACES; i++) {
		if (!(handle->claimed_interfaces & (1UL << i)))
			continue;
		/*
		 * A driver may have completed modprobing during
		 * IOCTL_USBFS_RESET, and bound itself as soon as
		 * IOCTL_USBFS_RESET released the device lock
		 */
		r = detach_kernel_driver_and_claim(handle, i);
		if (r) {
			usbi_warn(HANDLE_CTX(handle), "failed to re-claim interface %u after reset: %s",
				  i, libusb_error_name(r));
			handle->claimed_interfaces &= ~(1UL << i);
			ret = LIBUSB_ERROR_NOT_FOUND;
		}
	}
out:
	usbi_mutex_unlock(&handle->lock);
	return ret;
}

static int do_streams_ioctl(struct libusb_device_handle *handle, long req,
	uint32_t num_streams, unsigned char *endpoints, int num_endpoints)
{
	struct linux_device_handle_priv *hpriv = usbi_get_device_handle_priv(handle);
	int r, fd = hpriv->fd;
	struct usbfs_streams *streams;

	if (num_endpoints > 30) /* Max 15 in + 15 out eps */
		return LIBUSB_ERROR_INVALID_PARAM;

	streams = malloc(sizeof(*streams) + num_endpoints);
	if (!streams)
		return LIBUSB_ERROR_NO_MEM;

	streams->num_streams = num_streams;
	streams->num_eps = num_endpoints;
	memcpy(streams->eps, endpoints, num_endpoints);

	r = ioctl(fd, req, streams);

	free(streams);

	if (r < 0) {
		if (errno == ENOTTY)
			return LIBUSB_ERROR_NOT_SUPPORTED;
		else if (errno == EINVAL)
			return LIBUSB_ERROR_INVALID_PARAM;
		else if (errno == ENODEV)
			return LIBUSB_ERROR_NO_DEVICE;

		usbi_err(HANDLE_CTX(handle), "streams-ioctl failed, errno=%d", errno);
		return LIBUSB_ERROR_OTHER;
	}
	return r;
}

static int op_alloc_streams(struct libusb_device_handle *handle,
	uint32_t num_streams, unsigned char *endpoints, int num_endpoints)
{
	return do_streams_ioctl(handle, IOCTL_USBFS_ALLOC_STREAMS,
				num_streams, endpoints, num_endpoints);
}

static int op_free_streams(struct libusb_device_handle *handle,
		unsigned char *endpoints, int num_endpoints)
{
	return do_streams_ioctl(handle, IOCTL_USBFS_FREE_STREAMS, 0,
				endpoints, num_endpoints);
}

static void *op_dev_mem_alloc(struct libusb_device_handle *handle, size_t len)
{
	struct linux_device_handle_priv *hpriv = usbi_get_device_handle_priv(handle);
	void *buffer;

	buffer = mmap(NULL, len, PROT_READ | PROT_WRITE, MAP_SHARED, hpriv->fd, 0);
	if (buffer == MAP_FAILED) {
		usbi_err(HANDLE_CTX(handle), "alloc dev mem failed, errno=%d", errno);
		return NULL;
	}
	return buffer;
}

static int op_dev_mem_free(struct libusb_device_handle *handle, void *buffer,
	size_t len)
{
	if (munmap(buffer, len) != 0) {
		usbi_err(HANDLE_CTX(handle), "free dev mem failed, errno=%d", errno);
		return LIBUSB_ERROR_OTHER;
	} else {
		return LIBUSB_SUCCESS;
	}
}

static int op_kernel_driver_active(struct libusb_device_handle *handle,
	uint8_t interface)
{
	struct linux_device_handle_priv *hpriv = usbi_get_device_handle_priv(handle);
	int fd = hpriv->fd;
	struct usbfs_getdriver getdrv;
	int r;

	getdrv.interface = interface;
	r = ioctl(fd, IOCTL_USBFS_GETDRIVER, &getdrv);
	if (r < 0) {
		if (errno == ENODATA)
			return 0;
		else if (errno == ENODEV)
			return LIBUSB_ERROR_NO_DEVICE;

		usbi_err(HANDLE_CTX(handle), "get driver failed, errno=%d", errno);
		return LIBUSB_ERROR_OTHER;
	}

	return strcmp(getdrv.driver, "usbfs") != 0;
}

static int op_detach_kernel_driver(struct libusb_device_handle *handle,
	uint8_t interface)
{
	struct linux_device_handle_priv *hpriv = usbi_get_device_handle_priv(handle);
	int fd = hpriv->fd;
	struct usbfs_ioctl command;
	struct usbfs_getdriver getdrv;
	int r;

	command.ifno = interface;
	command.ioctl_code = IOCTL_USBFS_DISCONNECT;
	command.data = NULL;

	getdrv.interface = interface;
	r = ioctl(fd, IOCTL_USBFS_GETDRIVER, &getdrv);
	if (r == 0 && !strcmp(getdrv.driver, "usbfs"))
		return LIBUSB_ERROR_NOT_FOUND;

	r = ioctl(fd, IOCTL_USBFS_IOCTL, &command);
	if (r < 0) {
		if (errno == ENODATA)
			return LIBUSB_ERROR_NOT_FOUND;
		else if (errno == EINVAL)
			return LIBUSB_ERROR_INVALID_PARAM;
		else if (errno == ENODEV)
			return LIBUSB_ERROR_NO_DEVICE;

		usbi_err(HANDLE_CTX(handle), "detach failed, errno=%d", errno);
		return LIBUSB_ERROR_OTHER;
	}

	return 0;
}

static int op_attach_kernel_driver(struct libusb_device_handle *handle,
	uint8_t interface)
{
	struct linux_device_handle_priv *hpriv = usbi_get_device_handle_priv(handle);
	int fd = hpriv->fd;
	struct usbfs_ioctl command;
	int r;

	command.ifno = interface;
	command.ioctl_code = IOCTL_USBFS_CONNECT;
	command.data = NULL;

	r = ioctl(fd, IOCTL_USBFS_IOCTL, &command);
	if (r < 0) {
		if (errno == ENODATA)
			return LIBUSB_ERROR_NOT_FOUND;
		else if (errno == EINVAL)
			return LIBUSB_ERROR_INVALID_PARAM;
		else if (errno == ENODEV)
			return LIBUSB_ERROR_NO_DEVICE;
		else if (errno == EBUSY)
			return LIBUSB_ERROR_BUSY;

		usbi_err(HANDLE_CTX(handle), "attach failed, errno=%d", errno);
		return LIBUSB_ERROR_OTHER;
	} else if (r == 0) {
		return LIBUSB_ERROR_NOT_FOUND;
	}

	return 0;
}

static int detach_kernel_driver_and_claim(struct libusb_device_handle *handle,
	uint8_t interface)
{
	struct linux_device_handle_priv *hpriv = usbi_get_device_handle_priv(handle);
	struct usbfs_disconnect_claim dc;
	int r, fd = hpriv->fd;

	dc.interface = interface;
	strcpy(dc.driver, "usbfs");
	dc.flags = USBFS_DISCONNECT_CLAIM_EXCEPT_DRIVER;
	r = ioctl(fd, IOCTL_USBFS_DISCONNECT_CLAIM, &dc);
	if (r == 0)
		return 0;
	switch (errno) {
	case ENOTTY:
		break;
	case EBUSY:
		return LIBUSB_ERROR_BUSY;
	case EINVAL:
		return LIBUSB_ERROR_INVALID_PARAM;
	case ENODEV:
		return LIBUSB_ERROR_NO_DEVICE;
	default:
		usbi_err(HANDLE_CTX(handle), "disconnect-and-claim failed, errno=%d", errno);
		return LIBUSB_ERROR_OTHER;
	}

	/* Fallback code for kernels which don't support the
	   disconnect-and-claim ioctl */
	r = op_detach_kernel_driver(handle, interface);
	if (r != 0 && r != LIBUSB_ERROR_NOT_FOUND)
		return r;

	return claim_interface(handle, interface);
}

static int op_claim_interface(struct libusb_device_handle *handle, uint8_t interface)
{
	if (handle->auto_detach_kernel_driver)
		return detach_kernel_driver_and_claim(handle, interface);
	else
		return claim_interface(handle, interface);
}

static int op_release_interface(struct libusb_device_handle *handle, uint8_t interface)
{
	int r;

	r = release_interface(handle, interface);
	if (r)
		return r;

	if (handle->auto_detach_kernel_driver)
		op_attach_kernel_driver(handle, interface);

	return 0;
}

static void op_destroy_device(struct libusb_device *dev)
{
	struct linux_device_priv *priv = usbi_get_device_priv(dev);
	struct linux_context_priv *cpriv = usbi_get_context_priv(DEVICE_CTX(dev));

#ifdef __ANDROID__
	if (priv->android_jni_device != NULL) {
		android_jni_globalunref(cpriv->android_jni, priv->android_jni_device);
	}
#else
	UNUSED(cpriv);
#endif

	free(priv->config_descriptors);
	free(priv->descriptors);
	free(priv->sysfs_dir);
}

/* URBs are discarded in reverse order of submission to avoid races. */
static int discard_urbs(struct usbi_transfer *itransfer, int first, int last_plus_one)
{
	struct libusb_transfer *transfer =
		USBI_TRANSFER_TO_LIBUSB_TRANSFER(itransfer);
	struct linux_transfer_priv *tpriv = usbi_get_transfer_priv(itransfer);
	struct linux_device_handle_priv *hpriv =
		usbi_get_device_handle_priv(transfer->dev_handle);
	int i, ret = 0;
	struct usbfs_urb *urb;

	for (i = last_plus_one - 1; i >= first; i--) {
		if (transfer->type == LIBUSB_TRANSFER_TYPE_ISOCHRONOUS)
			urb = tpriv->iso_urbs[i];
		else
			urb = &tpriv->urbs[i];

		if (ioctl(hpriv->fd, IOCTL_USBFS_DISCARDURB, urb) == 0)
			continue;

		if (errno == EINVAL) {
			usbi_dbg(TRANSFER_CTX(transfer), "URB not found --> assuming ready to be reaped");
			if (i == (last_plus_one - 1))
				ret = LIBUSB_ERROR_NOT_FOUND;
		} else if (errno == ENODEV) {
			usbi_dbg(TRANSFER_CTX(transfer), "Device not found for URB --> assuming ready to be reaped");
			ret = LIBUSB_ERROR_NO_DEVICE;
		} else {
			usbi_warn(TRANSFER_CTX(transfer), "unrecognised discard errno %d", errno);
			ret = LIBUSB_ERROR_OTHER;
		}
	}
	return ret;
}

static void free_iso_urbs(struct linux_transfer_priv *tpriv)
{
	int i;

	for (i = 0; i < tpriv->num_urbs; i++) {
		struct usbfs_urb *urb = tpriv->iso_urbs[i];

		if (!urb)
			break;
		free(urb);
	}

	free(tpriv->iso_urbs);
	tpriv->iso_urbs = NULL;
}

static int submit_bulk_transfer(struct usbi_transfer *itransfer)
{
	struct libusb_transfer *transfer =
		USBI_TRANSFER_TO_LIBUSB_TRANSFER(itransfer);
	struct linux_transfer_priv *tpriv = usbi_get_transfer_priv(itransfer);
	struct linux_device_handle_priv *hpriv =
		usbi_get_device_handle_priv(transfer->dev_handle);
	struct usbfs_urb *urbs;
	int is_out = IS_XFEROUT(transfer);
	int bulk_buffer_len, use_bulk_continuation;
	int num_urbs;
	int last_urb_partial = 0;
	int r;
	int i;

	/*
	 * Older versions of usbfs place a 16kb limit on bulk URBs. We work
	 * around this by splitting large transfers into 16k blocks, and then
	 * submit all urbs at once. it would be simpler to submit one urb at
	 * a time, but there is a big performance gain doing it this way.
	 *
	 * Newer versions lift the 16k limit (USBFS_CAP_NO_PACKET_SIZE_LIM),
	 * using arbitrary large transfers can still be a bad idea though, as
	 * the kernel needs to allocate physical contiguous memory for this,
	 * which may fail for large buffers.
	 *
	 * The kernel solves this problem by splitting the transfer into
	 * blocks itself when the host-controller is scatter-gather capable
	 * (USBFS_CAP_BULK_SCATTER_GATHER), which most controllers are.
	 *
	 * Last, there is the issue of short-transfers when splitting, for
	 * short split-transfers to work reliable USBFS_CAP_BULK_CONTINUATION
	 * is needed, but this is not always available.
	 */
	if (hpriv->caps & USBFS_CAP_BULK_SCATTER_GATHER) {
		/* Good! Just submit everything in one go */
		bulk_buffer_len = transfer->length ? transfer->length : 1;
		use_bulk_continuation = 0;
	} else if (hpriv->caps & USBFS_CAP_BULK_CONTINUATION) {
		/* Split the transfers and use bulk-continuation to
		   avoid issues with short-transfers */
		bulk_buffer_len = MAX_BULK_BUFFER_LENGTH;
		use_bulk_continuation = 1;
	} else if (hpriv->caps & USBFS_CAP_NO_PACKET_SIZE_LIM) {
		/* Don't split, assume the kernel can alloc the buffer
		   (otherwise the submit will fail with -ENOMEM) */
		bulk_buffer_len = transfer->length ? transfer->length : 1;
		use_bulk_continuation = 0;
	} else {
		/* Bad, splitting without bulk-continuation, short transfers
		   which end before the last urb will not work reliable! */
		/* Note we don't warn here as this is "normal" on kernels <
		   2.6.32 and not a problem for most applications */
		bulk_buffer_len = MAX_BULK_BUFFER_LENGTH;
		use_bulk_continuation = 0;
	}

	num_urbs = transfer->length / bulk_buffer_len;

	if (transfer->length == 0) {
		num_urbs = 1;
	} else if ((transfer->length % bulk_buffer_len) > 0) {
		last_urb_partial = 1;
		num_urbs++;
	}
	usbi_dbg(TRANSFER_CTX(transfer), "need %d urbs for new transfer with length %d", num_urbs, transfer->length);
	urbs = calloc(num_urbs, sizeof(*urbs));
	if (!urbs)
		return LIBUSB_ERROR_NO_MEM;
	tpriv->urbs = urbs;
	tpriv->num_urbs = num_urbs;
	tpriv->num_retired = 0;
	tpriv->reap_action = NORMAL;
	tpriv->reap_status = LIBUSB_TRANSFER_COMPLETED;

	for (i = 0; i < num_urbs; i++) {
		struct usbfs_urb *urb = &urbs[i];

		urb->usercontext = itransfer;
		switch (transfer->type) {
		case LIBUSB_TRANSFER_TYPE_BULK:
			urb->type = USBFS_URB_TYPE_BULK;
			urb->stream_id = 0;
			break;
		case LIBUSB_TRANSFER_TYPE_BULK_STREAM:
			urb->type = USBFS_URB_TYPE_BULK;
			urb->stream_id = itransfer->stream_id;
			break;
		case LIBUSB_TRANSFER_TYPE_INTERRUPT:
			urb->type = USBFS_URB_TYPE_INTERRUPT;
			break;
		}
		urb->endpoint = transfer->endpoint;
		urb->buffer = transfer->buffer + (i * bulk_buffer_len);

		/* don't set the short not ok flag for the last URB */
		if (use_bulk_continuation && !is_out && (i < num_urbs - 1))
			urb->flags = USBFS_URB_SHORT_NOT_OK;

		if (i == num_urbs - 1 && last_urb_partial)
			urb->buffer_length = transfer->length % bulk_buffer_len;
		else if (transfer->length == 0)
			urb->buffer_length = 0;
		else
			urb->buffer_length = bulk_buffer_len;

		if (i > 0 && use_bulk_continuation)
			urb->flags |= USBFS_URB_BULK_CONTINUATION;

		/* we have already checked that the flag is supported */
		if (is_out && i == num_urbs - 1 &&
		    (transfer->flags & LIBUSB_TRANSFER_ADD_ZERO_PACKET))
			urb->flags |= USBFS_URB_ZERO_PACKET;

		r = ioctl(hpriv->fd, IOCTL_USBFS_SUBMITURB, urb);
		if (r == 0)
			continue;

		if (errno == ENODEV) {
			r = LIBUSB_ERROR_NO_DEVICE;
		} else if (errno == ENOMEM) {
			r = LIBUSB_ERROR_NO_MEM;
		} else {
			usbi_err(TRANSFER_CTX(transfer), "submiturb failed, errno=%d", errno);
			r = LIBUSB_ERROR_IO;
		}

		/* if the first URB submission fails, we can simply free up and
		 * return failure immediately. */
		if (i == 0) {
			usbi_dbg(TRANSFER_CTX(transfer), "first URB failed, easy peasy");
			free(urbs);
			tpriv->urbs = NULL;
			return r;
		}

		/* if it's not the first URB that failed, the situation is a bit
		 * tricky. we may need to discard all previous URBs. there are
		 * complications:
		 *  - discarding is asynchronous - discarded urbs will be reaped
		 *    later. the user must not have freed the transfer when the
		 *    discarded URBs are reaped, otherwise libusb will be using
		 *    freed memory.
		 *  - the earlier URBs may have completed successfully and we do
		 *    not want to throw away any data.
		 *  - this URB failing may be no error; EREMOTEIO means that
		 *    this transfer simply didn't need all the URBs we submitted
		 * so, we report that the transfer was submitted successfully and
		 * in case of error we discard all previous URBs. later when
		 * the final reap completes we can report error to the user,
		 * or success if an earlier URB was completed successfully.
		 */
		tpriv->reap_action = errno == EREMOTEIO ? COMPLETED_EARLY : SUBMIT_FAILED;

		/* The URBs we haven't submitted yet we count as already
		 * retired. */
		tpriv->num_retired += num_urbs - i;

		/* If we completed short then don't try to discard. */
		if (tpriv->reap_action == COMPLETED_EARLY)
			return 0;

		discard_urbs(itransfer, 0, i);

		usbi_dbg(TRANSFER_CTX(transfer), "reporting successful submission but waiting for %d "
			 "discards before reporting error", i);
		return 0;
	}

	return 0;
}

static int submit_iso_transfer(struct usbi_transfer *itransfer)
{
	struct libusb_transfer *transfer =
		USBI_TRANSFER_TO_LIBUSB_TRANSFER(itransfer);
	struct linux_transfer_priv *tpriv = usbi_get_transfer_priv(itransfer);
	struct linux_device_handle_priv *hpriv =
		usbi_get_device_handle_priv(transfer->dev_handle);
	struct usbfs_urb **urbs;
	int num_packets = transfer->num_iso_packets;
	int num_packets_remaining;
	int i, j;
	int num_urbs;
	unsigned int packet_len;
	unsigned int total_len = 0;
	unsigned char *urb_buffer = transfer->buffer;

	if (num_packets < 1)
		return LIBUSB_ERROR_INVALID_PARAM;

	/* usbfs places arbitrary limits on iso URBs. this limit has changed
	 * at least three times, but we attempt to detect this limit during
	 * init and check it here. if the kernel rejects the request due to
	 * its size, we return an error indicating such to the user.
	 */
	for (i = 0; i < num_packets; i++) {
		packet_len = transfer->iso_packet_desc[i].length;

		if (packet_len > max_iso_packet_len) {
			usbi_warn(TRANSFER_CTX(transfer),
				  "iso packet length of %u bytes exceeds maximum of %u bytes",
				  packet_len, max_iso_packet_len);
			return LIBUSB_ERROR_INVALID_PARAM;
		}

		total_len += packet_len;
	}

	if (transfer->length < (int)total_len)
		return LIBUSB_ERROR_INVALID_PARAM;

	/* usbfs limits the number of iso packets per URB */
	num_urbs = (num_packets + (MAX_ISO_PACKETS_PER_URB - 1)) / MAX_ISO_PACKETS_PER_URB;

	usbi_dbg(TRANSFER_CTX(transfer), "need %d urbs for new transfer with length %d", num_urbs, transfer->length);

	urbs = calloc(num_urbs, sizeof(*urbs));
	if (!urbs)
		return LIBUSB_ERROR_NO_MEM;

	tpriv->iso_urbs = urbs;
	tpriv->num_urbs = num_urbs;
	tpriv->num_retired = 0;
	tpriv->reap_action = NORMAL;
	tpriv->iso_packet_offset = 0;

	/* allocate + initialize each URB with the correct number of packets */
	num_packets_remaining = num_packets;
	for (i = 0, j = 0; i < num_urbs; i++) {
		int num_packets_in_urb = MIN(num_packets_remaining, MAX_ISO_PACKETS_PER_URB);
		struct usbfs_urb *urb;
		size_t alloc_size;
		int k;

		alloc_size = sizeof(*urb)
			+ (num_packets_in_urb * sizeof(struct usbfs_iso_packet_desc));
		urb = calloc(1, alloc_size);
		if (!urb) {
			free_iso_urbs(tpriv);
			return LIBUSB_ERROR_NO_MEM;
		}
		urbs[i] = urb;

		/* populate packet lengths */
		for (k = 0; k < num_packets_in_urb; j++, k++) {
			packet_len = transfer->iso_packet_desc[j].length;
			urb->buffer_length += packet_len;
			urb->iso_frame_desc[k].length = packet_len;
		}

		urb->usercontext = itransfer;
		urb->type = USBFS_URB_TYPE_ISO;
		/* FIXME: interface for non-ASAP data? */
		urb->flags = USBFS_URB_ISO_ASAP;
		urb->endpoint = transfer->endpoint;
		urb->number_of_packets = num_packets_in_urb;
		urb->buffer = urb_buffer;

		urb_buffer += urb->buffer_length;
		num_packets_remaining -= num_packets_in_urb;
	}

	/* submit URBs */
	for (i = 0; i < num_urbs; i++) {
		int r = ioctl(hpriv->fd, IOCTL_USBFS_SUBMITURB, urbs[i]);

		if (r == 0)
			continue;

		if (errno == ENODEV) {
			r = LIBUSB_ERROR_NO_DEVICE;
		} else if (errno == EINVAL) {
			usbi_warn(TRANSFER_CTX(transfer), "submiturb failed, transfer too large");
			r = LIBUSB_ERROR_INVALID_PARAM;
		} else if (errno == EMSGSIZE) {
			usbi_warn(TRANSFER_CTX(transfer), "submiturb failed, iso packet length too large");
			r = LIBUSB_ERROR_INVALID_PARAM;
		} else {
			usbi_err(TRANSFER_CTX(transfer), "submiturb failed, errno=%d", errno);
			r = LIBUSB_ERROR_IO;
		}

		/* if the first URB submission fails, we can simply free up and
		 * return failure immediately. */
		if (i == 0) {
			usbi_dbg(TRANSFER_CTX(transfer), "first URB failed, easy peasy");
			free_iso_urbs(tpriv);
			return r;
		}

		/* if it's not the first URB that failed, the situation is a bit
		 * tricky. we must discard all previous URBs. there are
		 * complications:
		 *  - discarding is asynchronous - discarded urbs will be reaped
		 *    later. the user must not have freed the transfer when the
		 *    discarded URBs are reaped, otherwise libusb will be using
		 *    freed memory.
		 *  - the earlier URBs may have completed successfully and we do
		 *    not want to throw away any data.
		 * so, in this case we discard all the previous URBs BUT we report
		 * that the transfer was submitted successfully. then later when
		 * the final discard completes we can report error to the user.
		 */
		tpriv->reap_action = SUBMIT_FAILED;

		/* The URBs we haven't submitted yet we count as already
		 * retired. */
		tpriv->num_retired = num_urbs - i;
		discard_urbs(itransfer, 0, i);

		usbi_dbg(TRANSFER_CTX(transfer), "reporting successful submission but waiting for %d "
			 "discards before reporting error", i);
		return 0;
	}

	return 0;
}

static int submit_control_transfer(struct usbi_transfer *itransfer)
{
	struct linux_transfer_priv *tpriv = usbi_get_transfer_priv(itransfer);
	struct libusb_transfer *transfer =
		USBI_TRANSFER_TO_LIBUSB_TRANSFER(itransfer);
	struct linux_device_handle_priv *hpriv =
		usbi_get_device_handle_priv(transfer->dev_handle);
	struct usbfs_urb *urb;
	int r;

	if (transfer->length - LIBUSB_CONTROL_SETUP_SIZE > MAX_CTRL_BUFFER_LENGTH)
		return LIBUSB_ERROR_INVALID_PARAM;

	urb = calloc(1, sizeof(*urb));
	if (!urb)
		return LIBUSB_ERROR_NO_MEM;
	tpriv->urbs = urb;
	tpriv->num_urbs = 1;
	tpriv->reap_action = NORMAL;

	urb->usercontext = itransfer;
	urb->type = USBFS_URB_TYPE_CONTROL;
	urb->endpoint = transfer->endpoint;
	urb->buffer = transfer->buffer;
	urb->buffer_length = transfer->length;

	r = ioctl(hpriv->fd, IOCTL_USBFS_SUBMITURB, urb);
	if (r < 0) {
		free(urb);
		tpriv->urbs = NULL;
		if (errno == ENODEV)
			return LIBUSB_ERROR_NO_DEVICE;

		usbi_err(TRANSFER_CTX(transfer), "submiturb failed, errno=%d", errno);
		return LIBUSB_ERROR_IO;
	}
	return 0;
}

static int op_submit_transfer(struct usbi_transfer *itransfer)
{
	struct libusb_transfer *transfer =
		USBI_TRANSFER_TO_LIBUSB_TRANSFER(itransfer);

	switch (transfer->type) {
	case LIBUSB_TRANSFER_TYPE_CONTROL:
		return submit_control_transfer(itransfer);
	case LIBUSB_TRANSFER_TYPE_BULK:
	case LIBUSB_TRANSFER_TYPE_BULK_STREAM:
		return submit_bulk_transfer(itransfer);
	case LIBUSB_TRANSFER_TYPE_INTERRUPT:
		return submit_bulk_transfer(itransfer);
	case LIBUSB_TRANSFER_TYPE_ISOCHRONOUS:
		return submit_iso_transfer(itransfer);
	default:
		usbi_err(TRANSFER_CTX(transfer), "unknown transfer type %u", transfer->type);
		return LIBUSB_ERROR_INVALID_PARAM;
	}
}

static int op_cancel_transfer(struct usbi_transfer *itransfer)
{
	struct linux_transfer_priv *tpriv = usbi_get_transfer_priv(itransfer);
	struct libusb_transfer *transfer =
		USBI_TRANSFER_TO_LIBUSB_TRANSFER(itransfer);
	int r;

	if (!tpriv->urbs)
		return LIBUSB_ERROR_NOT_FOUND;

	r = discard_urbs(itransfer, 0, tpriv->num_urbs);
	if (r != 0)
		return r;

	switch (transfer->type) {
	case LIBUSB_TRANSFER_TYPE_BULK:
	case LIBUSB_TRANSFER_TYPE_BULK_STREAM:
		if (tpriv->reap_action == ERROR)
			break;
		/* else, fall through */
	default:
		tpriv->reap_action = CANCELLED;
	}

	return 0;
}

static void op_clear_transfer_priv(struct usbi_transfer *itransfer)
{
	struct libusb_transfer *transfer =
		USBI_TRANSFER_TO_LIBUSB_TRANSFER(itransfer);
	struct linux_transfer_priv *tpriv = usbi_get_transfer_priv(itransfer);

	switch (transfer->type) {
	case LIBUSB_TRANSFER_TYPE_CONTROL:
	case LIBUSB_TRANSFER_TYPE_BULK:
	case LIBUSB_TRANSFER_TYPE_BULK_STREAM:
	case LIBUSB_TRANSFER_TYPE_INTERRUPT:
		if (tpriv->urbs) {
			free(tpriv->urbs);
			tpriv->urbs = NULL;
		}
		break;
	case LIBUSB_TRANSFER_TYPE_ISOCHRONOUS:
		if (tpriv->iso_urbs) {
			free_iso_urbs(tpriv);
			tpriv->iso_urbs = NULL;
		}
		break;
	default:
		usbi_err(TRANSFER_CTX(transfer), "unknown transfer type %u", transfer->type);
	}
}

static int handle_bulk_completion(struct usbi_transfer *itransfer,
	struct usbfs_urb *urb)
{
	struct linux_transfer_priv *tpriv = usbi_get_transfer_priv(itransfer);
	struct libusb_transfer *transfer = USBI_TRANSFER_TO_LIBUSB_TRANSFER(itransfer);
	int urb_idx = urb - tpriv->urbs;

	usbi_mutex_lock(&itransfer->lock);
	usbi_dbg(TRANSFER_CTX(transfer), "handling completion status %d of bulk urb %d/%d", urb->status,
		 urb_idx + 1, tpriv->num_urbs);

	tpriv->num_retired++;

	if (tpriv->reap_action != NORMAL) {
		/* cancelled, submit_fail, or completed early */
		usbi_dbg(TRANSFER_CTX(transfer), "abnormal reap: urb status %d", urb->status);

		/* even though we're in the process of cancelling, it's possible that
		 * we may receive some data in these URBs that we don't want to lose.
		 * examples:
		 * 1. while the kernel is cancelling all the packets that make up an
		 *    URB, a few of them might complete. so we get back a successful
		 *    cancellation *and* some data.
		 * 2. we receive a short URB which marks the early completion condition,
		 *    so we start cancelling the remaining URBs. however, we're too
		 *    slow and another URB completes (or at least completes partially).
		 *    (this can't happen since we always use BULK_CONTINUATION.)
		 *
		 * When this happens, our objectives are not to lose any "surplus" data,
		 * and also to stick it at the end of the previously-received data
		 * (closing any holes), so that libusb reports the total amount of
		 * transferred data and presents it in a contiguous chunk.
		 */
		if (urb->actual_length > 0) {
			unsigned char *target = transfer->buffer + itransfer->transferred;

			usbi_dbg(TRANSFER_CTX(transfer), "received %d bytes of surplus data", urb->actual_length);
			if (urb->buffer != target) {
				usbi_dbg(TRANSFER_CTX(transfer), "moving surplus data from offset %zu to offset %zu",
					 (unsigned char *)urb->buffer - transfer->buffer,
					 target - transfer->buffer);
				memmove(target, urb->buffer, urb->actual_length);
			}
			itransfer->transferred += urb->actual_length;
		}

		if (tpriv->num_retired == tpriv->num_urbs) {
			usbi_dbg(TRANSFER_CTX(transfer), "abnormal reap: last URB handled, reporting");
			if (tpriv->reap_action != COMPLETED_EARLY &&
			    tpriv->reap_status == LIBUSB_TRANSFER_COMPLETED)
				tpriv->reap_status = LIBUSB_TRANSFER_ERROR;
			goto completed;
		}
		goto out_unlock;
	}

	itransfer->transferred += urb->actual_length;

	/* Many of these errors can occur on *any* urb of a multi-urb
	 * transfer.  When they do, we tear down the rest of the transfer.
	 */
	switch (urb->status) {
	case 0:
		break;
	case -EREMOTEIO: /* short transfer */
		break;
	case -ENOENT: /* cancelled */
	case -ECONNRESET:
		break;
	case -ENODEV:
	case -ESHUTDOWN:
		usbi_dbg(TRANSFER_CTX(transfer), "device removed");
		tpriv->reap_status = LIBUSB_TRANSFER_NO_DEVICE;
		goto cancel_remaining;
	case -EPIPE:
		usbi_dbg(TRANSFER_CTX(transfer), "detected endpoint stall");
		if (tpriv->reap_status == LIBUSB_TRANSFER_COMPLETED)
			tpriv->reap_status = LIBUSB_TRANSFER_STALL;
		goto cancel_remaining;
	case -EOVERFLOW:
		/* overflow can only ever occur in the last urb */
		usbi_dbg(TRANSFER_CTX(transfer), "overflow, actual_length=%d", urb->actual_length);
		if (tpriv->reap_status == LIBUSB_TRANSFER_COMPLETED)
			tpriv->reap_status = LIBUSB_TRANSFER_OVERFLOW;
		goto completed;
	case -ETIME:
	case -EPROTO:
	case -EILSEQ:
	case -ECOMM:
	case -ENOSR:
		usbi_dbg(TRANSFER_CTX(transfer), "low-level bus error %d", urb->status);
		tpriv->reap_action = ERROR;
		goto cancel_remaining;
	default:
		usbi_warn(ITRANSFER_CTX(itransfer), "unrecognised urb status %d", urb->status);
		tpriv->reap_action = ERROR;
		goto cancel_remaining;
	}

	/* if we've reaped all urbs or we got less data than requested then we're
	 * done */
	if (tpriv->num_retired == tpriv->num_urbs) {
		usbi_dbg(TRANSFER_CTX(transfer), "all URBs in transfer reaped --> complete!");
		goto completed;
	} else if (urb->actual_length < urb->buffer_length) {
		usbi_dbg(TRANSFER_CTX(transfer), "short transfer %d/%d --> complete!",
			 urb->actual_length, urb->buffer_length);
		if (tpriv->reap_action == NORMAL)
			tpriv->reap_action = COMPLETED_EARLY;
	} else {
		goto out_unlock;
	}

cancel_remaining:
	if (tpriv->reap_action == ERROR && tpriv->reap_status == LIBUSB_TRANSFER_COMPLETED)
		tpriv->reap_status = LIBUSB_TRANSFER_ERROR;

	if (tpriv->num_retired == tpriv->num_urbs) /* nothing to cancel */
		goto completed;

	/* cancel remaining urbs and wait for their completion before
	 * reporting results */
	discard_urbs(itransfer, urb_idx + 1, tpriv->num_urbs);

out_unlock:
	usbi_mutex_unlock(&itransfer->lock);
	return 0;

completed:
	free(tpriv->urbs);
	tpriv->urbs = NULL;
	usbi_mutex_unlock(&itransfer->lock);
	return tpriv->reap_action == CANCELLED ?
		usbi_handle_transfer_cancellation(itransfer) :
		usbi_handle_transfer_completion(itransfer, tpriv->reap_status);
}

static int handle_iso_completion(struct usbi_transfer *itransfer,
	struct usbfs_urb *urb)
{
	struct libusb_transfer *transfer =
		USBI_TRANSFER_TO_LIBUSB_TRANSFER(itransfer);
	struct linux_transfer_priv *tpriv = usbi_get_transfer_priv(itransfer);
	int num_urbs = tpriv->num_urbs;
	int urb_idx = 0;
	int i;
	enum libusb_transfer_status status = LIBUSB_TRANSFER_COMPLETED;

	usbi_mutex_lock(&itransfer->lock);
	for (i = 0; i < num_urbs; i++) {
		if (urb == tpriv->iso_urbs[i]) {
			urb_idx = i + 1;
			break;
		}
	}
	if (urb_idx == 0) {
		usbi_err(TRANSFER_CTX(transfer), "could not locate urb!");
		usbi_mutex_unlock(&itransfer->lock);
		return LIBUSB_ERROR_NOT_FOUND;
	}

	usbi_dbg(TRANSFER_CTX(transfer), "handling completion status %d of iso urb %d/%d", urb->status,
		 urb_idx, num_urbs);

	/* copy isochronous results back in */

	for (i = 0; i < urb->number_of_packets; i++) {
		struct usbfs_iso_packet_desc *urb_desc = &urb->iso_frame_desc[i];
		struct libusb_iso_packet_descriptor *lib_desc =
			&transfer->iso_packet_desc[tpriv->iso_packet_offset++];

		lib_desc->status = LIBUSB_TRANSFER_COMPLETED;
		switch (urb_desc->status) {
		case 0:
			break;
		case -ENOENT: /* cancelled */
		case -ECONNRESET:
			break;
		case -ENODEV:
		case -ESHUTDOWN:
			usbi_dbg(TRANSFER_CTX(transfer), "packet %d - device removed", i);
			lib_desc->status = LIBUSB_TRANSFER_NO_DEVICE;
			break;
		case -EPIPE:
			usbi_dbg(TRANSFER_CTX(transfer), "packet %d - detected endpoint stall", i);
			lib_desc->status = LIBUSB_TRANSFER_STALL;
			break;
		case -EOVERFLOW:
			usbi_dbg(TRANSFER_CTX(transfer), "packet %d - overflow error", i);
			lib_desc->status = LIBUSB_TRANSFER_OVERFLOW;
			break;
		case -ETIME:
		case -EPROTO:
		case -EILSEQ:
		case -ECOMM:
		case -ENOSR:
		case -EXDEV:
			usbi_dbg(TRANSFER_CTX(transfer), "packet %d - low-level USB error %d", i, urb_desc->status);
			lib_desc->status = LIBUSB_TRANSFER_ERROR;
			break;
		default:
			usbi_warn(TRANSFER_CTX(transfer), "packet %d - unrecognised urb status %d",
				  i, urb_desc->status);
			lib_desc->status = LIBUSB_TRANSFER_ERROR;
			break;
		}
		lib_desc->actual_length = urb_desc->actual_length;
	}

	tpriv->num_retired++;

	if (tpriv->reap_action != NORMAL) { /* cancelled or submit_fail */
		usbi_dbg(TRANSFER_CTX(transfer), "CANCEL: urb status %d", urb->status);

		if (tpriv->num_retired == num_urbs) {
			usbi_dbg(TRANSFER_CTX(transfer), "CANCEL: last URB handled, reporting");
			free_iso_urbs(tpriv);
			if (tpriv->reap_action == CANCELLED) {
				usbi_mutex_unlock(&itransfer->lock);
				return usbi_handle_transfer_cancellation(itransfer);
			} else {
				usbi_mutex_unlock(&itransfer->lock);
				return usbi_handle_transfer_completion(itransfer, LIBUSB_TRANSFER_ERROR);
			}
		}
		goto out;
	}

	switch (urb->status) {
	case 0:
		break;
	case -ENOENT: /* cancelled */
	case -ECONNRESET:
		break;
	case -ESHUTDOWN:
		usbi_dbg(TRANSFER_CTX(transfer), "device removed");
		status = LIBUSB_TRANSFER_NO_DEVICE;
		break;
	default:
		usbi_warn(TRANSFER_CTX(transfer), "unrecognised urb status %d", urb->status);
		status = LIBUSB_TRANSFER_ERROR;
		break;
	}

	/* if we've reaped all urbs then we're done */
	if (tpriv->num_retired == num_urbs) {
		usbi_dbg(TRANSFER_CTX(transfer), "all URBs in transfer reaped --> complete!");
		free_iso_urbs(tpriv);
		usbi_mutex_unlock(&itransfer->lock);
		return usbi_handle_transfer_completion(itransfer, status);
	}

out:
	usbi_mutex_unlock(&itransfer->lock);
	return 0;
}

static int handle_control_completion(struct usbi_transfer *itransfer,
	struct usbfs_urb *urb)
{
	struct linux_transfer_priv *tpriv = usbi_get_transfer_priv(itransfer);
	int status;

	usbi_mutex_lock(&itransfer->lock);
	usbi_dbg(ITRANSFER_CTX(itransfer), "handling completion status %d", urb->status);

	itransfer->transferred += urb->actual_length;

	if (tpriv->reap_action == CANCELLED) {
		if (urb->status && urb->status != -ENOENT)
			usbi_warn(ITRANSFER_CTX(itransfer), "cancel: unrecognised urb status %d",
				  urb->status);
		free(tpriv->urbs);
		tpriv->urbs = NULL;
		usbi_mutex_unlock(&itransfer->lock);
		return usbi_handle_transfer_cancellation(itransfer);
	}

	switch (urb->status) {
	case 0:
		status = LIBUSB_TRANSFER_COMPLETED;
		break;
	case -ENOENT: /* cancelled */
		status = LIBUSB_TRANSFER_CANCELLED;
		break;
	case -ENODEV:
	case -ESHUTDOWN:
		usbi_dbg(ITRANSFER_CTX(itransfer), "device removed");
		status = LIBUSB_TRANSFER_NO_DEVICE;
		break;
	case -EPIPE:
		usbi_dbg(ITRANSFER_CTX(itransfer), "unsupported control request");
		status = LIBUSB_TRANSFER_STALL;
		break;
	case -EOVERFLOW:
		usbi_dbg(ITRANSFER_CTX(itransfer), "overflow, actual_length=%d", urb->actual_length);
		status = LIBUSB_TRANSFER_OVERFLOW;
		break;
	case -ETIME:
	case -EPROTO:
	case -EILSEQ:
	case -ECOMM:
	case -ENOSR:
		usbi_dbg(ITRANSFER_CTX(itransfer), "low-level bus error %d", urb->status);
		status = LIBUSB_TRANSFER_ERROR;
		break;
	default:
		usbi_warn(ITRANSFER_CTX(itransfer), "unrecognised urb status %d", urb->status);
		status = LIBUSB_TRANSFER_ERROR;
		break;
	}

	free(tpriv->urbs);
	tpriv->urbs = NULL;
	usbi_mutex_unlock(&itransfer->lock);
	return usbi_handle_transfer_completion(itransfer, status);
}

static int reap_for_handle(struct libusb_device_handle *handle)
{
	struct linux_device_handle_priv *hpriv = usbi_get_device_handle_priv(handle);
	int r;
	struct usbfs_urb *urb = NULL;
	struct usbi_transfer *itransfer;
	struct libusb_transfer *transfer;

	r = ioctl(hpriv->fd, IOCTL_USBFS_REAPURBNDELAY, &urb);
	if (r < 0) {
		if (errno == EAGAIN)
			return 1;
		if (errno == ENODEV)
			return LIBUSB_ERROR_NO_DEVICE;

		usbi_err(HANDLE_CTX(handle), "reap failed, errno=%d", errno);
		return LIBUSB_ERROR_IO;
	}

	itransfer = urb->usercontext;
	transfer = USBI_TRANSFER_TO_LIBUSB_TRANSFER(itransfer);

	usbi_dbg(HANDLE_CTX(handle), "urb type=%u status=%d transferred=%d", urb->type, urb->status, urb->actual_length);

	switch (transfer->type) {
	case LIBUSB_TRANSFER_TYPE_ISOCHRONOUS:
		return handle_iso_completion(itransfer, urb);
	case LIBUSB_TRANSFER_TYPE_BULK:
	case LIBUSB_TRANSFER_TYPE_BULK_STREAM:
	case LIBUSB_TRANSFER_TYPE_INTERRUPT:
		return handle_bulk_completion(itransfer, urb);
	case LIBUSB_TRANSFER_TYPE_CONTROL:
		return handle_control_completion(itransfer, urb);
	default:
		usbi_err(HANDLE_CTX(handle), "unrecognised transfer type %u", transfer->type);
		return LIBUSB_ERROR_OTHER;
	}
}

static int op_handle_events(struct libusb_context *ctx,
	void *event_data, unsigned int count, unsigned int num_ready)
{
	struct pollfd *fds = event_data;
	unsigned int n;
	int r;

	usbi_mutex_lock(&ctx->open_devs_lock);
	for (n = 0; n < count && num_ready > 0; n++) {
		struct pollfd *pollfd = &fds[n];
		struct libusb_device_handle *handle;
		struct linux_device_handle_priv *hpriv = NULL;
		int reap_count;

		if (!pollfd->revents)
			continue;

		num_ready--;
		for_each_open_device(ctx, handle) {
			hpriv = usbi_get_device_handle_priv(handle);
			if (hpriv->fd == pollfd->fd)
				break;
		}

		if (!hpriv || hpriv->fd != pollfd->fd) {
			usbi_err(ctx, "cannot find handle for fd %d",
				 pollfd->fd);
			continue;
		}

		if (pollfd->revents & POLLERR) {
			/* remove the fd from the pollfd set so that it doesn't continuously
			 * trigger an event, and flag that it has been removed so op_close()
			 * doesn't try to remove it a second time */
			usbi_remove_event_source(HANDLE_CTX(handle), hpriv->fd);
			hpriv->fd_removed = 1;

			/* device will still be marked as attached if hotplug monitor thread
			 * hasn't processed remove event yet */
			usbi_mutex_static_lock(&linux_hotplug_lock);
			if (usbi_atomic_load(&handle->dev->attached))
				linux_device_disconnected(handle->dev->bus_number,
							  handle->dev->device_address);
			usbi_mutex_static_unlock(&linux_hotplug_lock);

			if (hpriv->caps & USBFS_CAP_REAP_AFTER_DISCONNECT) {
				do {
					r = reap_for_handle(handle);
				} while (r == 0);
			}

			usbi_handle_disconnect(handle);
			continue;
		}

		reap_count = 0;
		do {
			r = reap_for_handle(handle);
		} while (r == 0 && ++reap_count <= 25);

		if (r == 1 || r == LIBUSB_ERROR_NO_DEVICE)
			continue;
		else if (r < 0)
			goto out;
	}

	r = 0;
out:
	usbi_mutex_unlock(&ctx->open_devs_lock);
	return r;
}

const struct usbi_os_backend usbi_backend = {
	.name = "Linux usbfs",
	.caps = USBI_CAP_HAS_HID_ACCESS|USBI_CAP_SUPPORTS_DETACH_KERNEL_DRIVER,
	.init = op_init,
	.exit = op_exit,
	.set_option = op_set_option,
	.hotplug_poll = op_hotplug_poll,
	.get_active_config_descriptor = op_get_active_config_descriptor,
	.get_config_descriptor = op_get_config_descriptor,
	.get_config_descriptor_by_value = op_get_config_descriptor_by_value,

	.wrap_sys_device = op_wrap_sys_device,
	.open = op_open,
	.close = op_close,
	.get_configuration = op_get_configuration,
	.set_configuration = op_set_configuration,
	.claim_interface = op_claim_interface,
	.release_interface = op_release_interface,

	.set_interface_altsetting = op_set_interface,
	.clear_halt = op_clear_halt,
	.reset_device = op_reset_device,

	.alloc_streams = op_alloc_streams,
	.free_streams = op_free_streams,

	.dev_mem_alloc = op_dev_mem_alloc,
	.dev_mem_free = op_dev_mem_free,

	.kernel_driver_active = op_kernel_driver_active,
	.detach_kernel_driver = op_detach_kernel_driver,
	.attach_kernel_driver = op_attach_kernel_driver,

	.destroy_device = op_destroy_device,

	.submit_transfer = op_submit_transfer,
	.cancel_transfer = op_cancel_transfer,
	.clear_transfer_priv = op_clear_transfer_priv,

	.handle_events = op_handle_events,

	.context_priv_size = sizeof(struct linux_context_priv),
	.device_priv_size = sizeof(struct linux_device_priv),
	.device_handle_priv_size = sizeof(struct linux_device_handle_priv),
	.transfer_priv_size = sizeof(struct linux_transfer_priv),
};<|MERGE_RESOLUTION|>--- conflicted
+++ resolved
@@ -479,16 +479,11 @@
 
 static int op_set_option(struct libusb_context *ctx, enum libusb_option option, va_list ap)
 {
-<<<<<<< HEAD
 	/* ensure ctx is not active yet */
-	if (ctx->list.next != NULL) {
-		return LIBUSB_ERROR_NOT_SUPPORTED;
-=======
-   if ( ctx != NULL ){
-      if (ctx->list.prev != NULL ){
-		   return LIBUSB_ERROR_NOT_SUPPORTED;
-      }
->>>>>>> 7bae9c5d
+	if ( ctx != NULL ){
+		if (ctx->list.prev != NULL ){
+			return LIBUSB_ERROR_NOT_SUPPORTED;
+		}
 	}
 
 #ifdef __ANDROID__
