/* -*- Mode: C; indent-tabs-mode:t ; c-basic-offset:8 -*- */
/*
 * Core functions for libusb
 * Copyright © 2012-2013 Nathan Hjelm <hjelmn@cs.unm.edu>
 * Copyright © 2007-2008 Daniel Drake <dsd@gentoo.org>
 * Copyright © 2001 Johannes Erdfelt <johannes@erdfelt.com>
 *
 * This library is free software; you can redistribute it and/or
 * modify it under the terms of the GNU Lesser General Public
 * License as published by the Free Software Foundation; either
 * version 2.1 of the License, or (at your option) any later version.
 *
 * This library is distributed in the hope that it will be useful,
 * but WITHOUT ANY WARRANTY; without even the implied warranty of
 * MERCHANTABILITY or FITNESS FOR A PARTICULAR PURPOSE.  See the GNU
 * Lesser General Public License for more details.
 *
 * You should have received a copy of the GNU Lesser General Public
 * License along with this library; if not, write to the Free Software
 * Foundation, Inc., 51 Franklin Street, Fifth Floor, Boston, MA 02110-1301 USA
 */

#include "config.h"

#include <errno.h>
#include <stdarg.h>
#include <stdio.h>
#include <stdlib.h>
#include <string.h>
#ifdef HAVE_SYS_TYPES_H
#include <sys/types.h>
#endif
#ifdef HAVE_SYS_TIME_H
#include <sys/time.h>
#endif
#ifdef HAVE_SYSLOG_H
#include <syslog.h>
#endif

#ifdef __ANDROID__
#include <android/log.h>
#endif

#include "libusbi.h"
#include "hotplug.h"

#if defined(OS_LINUX)
const struct usbi_os_backend * const usbi_backend = &linux_usbfs_backend;
#elif defined(OS_DARWIN)
const struct usbi_os_backend * const usbi_backend = &darwin_backend;
#elif defined(OS_OPENBSD)
const struct usbi_os_backend * const usbi_backend = &openbsd_backend;
#elif defined(OS_NETBSD)
const struct usbi_os_backend * const usbi_backend = &netbsd_backend;
#elif defined(OS_WINDOWS)

#if defined(USE_USBDK)
const struct usbi_os_backend * const usbi_backend = &usbdk_backend;
#else
const struct usbi_os_backend * const usbi_backend = &windows_backend;
#endif

#elif defined(OS_WINCE)
const struct usbi_os_backend * const usbi_backend = &wince_backend;
#elif defined(OS_HAIKU)
const struct usbi_os_backend * const usbi_backend = &haiku_usb_raw_backend;
#else
#error "Unsupported OS"
#endif

struct libusb_context *usbi_default_context = NULL;
static const struct libusb_version libusb_version_internal =
	{ LIBUSB_MAJOR, LIBUSB_MINOR, LIBUSB_MICRO, LIBUSB_NANO,
	  LIBUSB_RC, "http://libusb.info" };
static int default_context_refcnt = 0;
static usbi_mutex_static_t default_context_lock = USBI_MUTEX_INITIALIZER;
static struct timeval timestamp_origin = { 0, 0 };

usbi_mutex_static_t active_contexts_lock = USBI_MUTEX_INITIALIZER;
struct list_head active_contexts_list;

/**
 * \mainpage libusb-1.0 API Reference
 *
 * \section intro Introduction
 *
 * libusb is an open source library that allows you to communicate with USB
 * devices from userspace. For more info, see the
 * <a href="http://libusb.info">libusb homepage</a>.
 *
 * This documentation is aimed at application developers wishing to
 * communicate with USB peripherals from their own software. After reviewing
 * this documentation, feedback and questions can be sent to the
 * <a href="http://mailing-list.libusb.info">libusb-devel mailing list</a>.
 *
 * This documentation assumes knowledge of how to operate USB devices from
 * a software standpoint (descriptors, configurations, interfaces, endpoints,
 * control/bulk/interrupt/isochronous transfers, etc). Full information
 * can be found in the <a href="http://www.usb.org/developers/docs/">USB 3.0
 * Specification</a> which is available for free download. You can probably
 * find less verbose introductions by searching the web.
 *
 * \section API Application Programming Interface (API)
 *
 * See the \ref libusb_api page for a complete list of the libusb functions.
 *
 * \section features Library features
 *
 * - All transfer types supported (control/bulk/interrupt/isochronous)
 * - 2 transfer interfaces:
 *    -# Synchronous (simple)
 *    -# Asynchronous (more complicated, but more powerful)
 * - Thread safe (although the asynchronous interface means that you
 *   usually won't need to thread)
 * - Lightweight with lean API
 * - Compatible with libusb-0.1 through the libusb-compat-0.1 translation layer
 * - Hotplug support (on some platforms). See \ref libusb_hotplug.
 *
 * \section gettingstarted Getting Started
 *
 * To begin reading the API documentation, start with the Modules page which
 * links to the different categories of libusb's functionality.
 *
 * One decision you will have to make is whether to use the synchronous
 * or the asynchronous data transfer interface. The \ref libusb_io documentation
 * provides some insight into this topic.
 *
 * Some example programs can be found in the libusb source distribution under
 * the "examples" subdirectory. The libusb homepage includes a list of
 * real-life project examples which use libusb.
 *
 * \section errorhandling Error handling
 *
 * libusb functions typically return 0 on success or a negative error code
 * on failure. These negative error codes relate to LIBUSB_ERROR constants
 * which are listed on the \ref libusb_misc "miscellaneous" documentation page.
 *
 * \section msglog Debug message logging
 *
 * libusb uses stderr for all logging. By default, logging is set to NONE,
 * which means that no output will be produced. However, unless the library
 * has been compiled with logging disabled, then any application calls to
 * libusb_set_debug(), or the setting of the environmental variable
 * LIBUSB_DEBUG outside of the application, can result in logging being
 * produced. Your application should therefore not close stderr, but instead
 * direct it to the null device if its output is undesirable.
 *
 * The libusb_set_debug() function can be used to enable logging of certain
 * messages. Under standard configuration, libusb doesn't really log much
 * so you are advised to use this function to enable all error/warning/
 * informational messages. It will help debug problems with your software.
 *
 * The logged messages are unstructured. There is no one-to-one correspondence
 * between messages being logged and success or failure return codes from
 * libusb functions. There is no format to the messages, so you should not
 * try to capture or parse them. They are not and will not be localized.
 * These messages are not intended to being passed to your application user;
 * instead, you should interpret the error codes returned from libusb functions
 * and provide appropriate notification to the user. The messages are simply
 * there to aid you as a programmer, and if you're confused because you're
 * getting a strange error code from a libusb function, enabling message
 * logging may give you a suitable explanation.
 *
 * The LIBUSB_DEBUG environment variable can be used to enable message logging
 * at run-time. This environment variable should be set to a log level number,
 * which is interpreted the same as the libusb_set_debug() parameter. When this
 * environment variable is set, the message logging verbosity level is fixed
 * and libusb_set_debug() effectively does nothing.
 *
 * libusb can be compiled without any logging functions, useful for embedded
 * systems. In this case, libusb_set_debug() and the LIBUSB_DEBUG environment
 * variable have no effects.
 *
 * libusb can also be compiled with verbose debugging messages always. When
 * the library is compiled in this way, all messages of all verbosities are
 * always logged. libusb_set_debug() and the LIBUSB_DEBUG environment variable
 * have no effects.
 *
 * \section remarks Other remarks
 *
 * libusb does have imperfections. The \ref libusb_caveats "caveats" page attempts
 * to document these.
 */

/**
 * \page libusb_caveats Caveats
 *
 * \section devresets Device resets
 *
 * The libusb_reset_device() function allows you to reset a device. If your
 * program has to call such a function, it should obviously be aware that
 * the reset will cause device state to change (e.g. register values may be
 * reset).
 *
 * The problem is that any other program could reset the device your program
 * is working with, at any time. libusb does not offer a mechanism to inform
 * you when this has happened, so if someone else resets your device it will
 * not be clear to your own program why the device state has changed.
 *
 * Ultimately, this is a limitation of writing drivers in userspace.
 * Separation from the USB stack in the underlying kernel makes it difficult
 * for the operating system to deliver such notifications to your program.
 * The Linux kernel USB stack allows such reset notifications to be delivered
 * to in-kernel USB drivers, but it is not clear how such notifications could
 * be delivered to second-class drivers that live in userspace.
 *
 * \section blockonly Blocking-only functionality
 *
 * The functionality listed below is only available through synchronous,
 * blocking functions. There are no asynchronous/non-blocking alternatives,
 * and no clear ways of implementing these.
 *
 * - Configuration activation (libusb_set_configuration())
 * - Interface/alternate setting activation (libusb_set_interface_alt_setting())
 * - Releasing of interfaces (libusb_release_interface())
 * - Clearing of halt/stall condition (libusb_clear_halt())
 * - Device resets (libusb_reset_device())
 *
 * \section configsel Configuration selection and handling
 *
 * When libusb presents a device handle to an application, there is a chance
 * that the corresponding device may be in unconfigured state. For devices
 * with multiple configurations, there is also a chance that the configuration
 * currently selected is not the one that the application wants to use.
 *
 * The obvious solution is to add a call to libusb_set_configuration() early
 * on during your device initialization routines, but there are caveats to
 * be aware of:
 * -# If the device is already in the desired configuration, calling
 *    libusb_set_configuration() using the same configuration value will cause
 *    a lightweight device reset. This may not be desirable behaviour.
 * -# In the case where the desired configuration is already active, libusb
 *    may not even be able to perform a lightweight device reset. For example,
 *    take my USB keyboard with fingerprint reader: I'm interested in driving
 *    the fingerprint reader interface through libusb, but the kernel's
 *    USB-HID driver will almost always have claimed the keyboard interface.
 *    Because the kernel has claimed an interface, it is not even possible to
 *    perform the lightweight device reset, so libusb_set_configuration() will
 *    fail. (Luckily the device in question only has a single configuration.)
 * -# libusb will be unable to set a configuration if other programs or
 *    drivers have claimed interfaces. In particular, this means that kernel
 *    drivers must be detached from all the interfaces before
 *    libusb_set_configuration() may succeed.
 *
 * One solution to some of the above problems is to consider the currently
 * active configuration. If the configuration we want is already active, then
 * we don't have to select any configuration:
\code
cfg = -1;
libusb_get_configuration(dev, &cfg);
if (cfg != desired)
	libusb_set_configuration(dev, desired);
\endcode
 *
 * This is probably suitable for most scenarios, but is inherently racy:
 * another application or driver may change the selected configuration
 * <em>after</em> the libusb_get_configuration() call.
 *
 * Even in cases where libusb_set_configuration() succeeds, consider that other
 * applications or drivers may change configuration after your application
 * calls libusb_set_configuration().
 *
 * One possible way to lock your device into a specific configuration is as
 * follows:
 * -# Set the desired configuration (or use the logic above to realise that
 *    it is already in the desired configuration)
 * -# Claim the interface that you wish to use
 * -# Check that the currently active configuration is the one that you want
 *    to use.
 *
 * The above method works because once an interface is claimed, no application
 * or driver is able to select another configuration.
 *
 * \section earlycomp Early transfer completion
 *
 * NOTE: This section is currently Linux-centric. I am not sure if any of these
 * considerations apply to Darwin or other platforms.
 *
 * When a transfer completes early (i.e. when less data is received/sent in
 * any one packet than the transfer buffer allows for) then libusb is designed
 * to terminate the transfer immediately, not transferring or receiving any
 * more data unless other transfers have been queued by the user.
 *
 * On legacy platforms, libusb is unable to do this in all situations. After
 * the incomplete packet occurs, "surplus" data may be transferred. For recent
 * versions of libusb, this information is kept (the data length of the
 * transfer is updated) and, for device-to-host transfers, any surplus data was
 * added to the buffer. Still, this is not a nice solution because it loses the
 * information about the end of the short packet, and the user probably wanted
 * that surplus data to arrive in the next logical transfer.
 *
 *
 * \section zlp Zero length packets
 *
 * - libusb is able to send a packet of zero length to an endpoint simply by
 * submitting a transfer of zero length.
 * - The \ref libusb_transfer_flags::LIBUSB_TRANSFER_ADD_ZERO_PACKET
 * "LIBUSB_TRANSFER_ADD_ZERO_PACKET" flag is currently only supported on Linux.
 */

/**
 * \page libusb_contexts Contexts
 *
 * It is possible that libusb may be used simultaneously from two independent
 * libraries linked into the same executable. For example, if your application
 * has a plugin-like system which allows the user to dynamically load a range
 * of modules into your program, it is feasible that two independently
 * developed modules may both use libusb.
 *
 * libusb is written to allow for these multiple user scenarios. The two
 * "instances" of libusb will not interfere: libusb_set_debug() calls
 * from one user will not affect the same settings for other users, other
 * users can continue using libusb after one of them calls libusb_exit(), etc.
 *
 * This is made possible through libusb's <em>context</em> concept. When you
 * call libusb_init(), you are (optionally) given a context. You can then pass
 * this context pointer back into future libusb functions.
 *
 * In order to keep things simple for more simplistic applications, it is
 * legal to pass NULL to all functions requiring a context pointer (as long as
 * you're sure no other code will attempt to use libusb from the same process).
 * When you pass NULL, the default context will be used. The default context
 * is created the first time a process calls libusb_init() when no other
 * context is alive. Contexts are destroyed during libusb_exit().
 *
 * The default context is reference-counted and can be shared. That means that
 * if libusb_init(NULL) is called twice within the same process, the two
 * users end up sharing the same context. The deinitialization and freeing of
 * the default context will only happen when the last user calls libusb_exit().
 * In other words, the default context is created and initialized when its
 * reference count goes from 0 to 1, and is deinitialized and destroyed when
 * its reference count goes from 1 to 0.
 *
 * You may be wondering why only a subset of libusb functions require a
 * context pointer in their function definition. Internally, libusb stores
 * context pointers in other objects (e.g. libusb_device instances) and hence
 * can infer the context from those objects.
 */

 /**
  * \page libusb_api Application Programming Interface
  *
  * This is the complete list of libusb functions, structures and
  * enumerations in alphabetical order.
  *
  * \section Functions
  * - libusb_alloc_streams()
  * - libusb_alloc_transfer()
  * - libusb_attach_kernel_driver()
  * - libusb_bulk_transfer()
  * - libusb_cancel_transfer()
  * - libusb_claim_interface()
  * - libusb_clear_halt()
  * - libusb_close()
  * - libusb_control_transfer()
  * - libusb_control_transfer_get_data()
  * - libusb_control_transfer_get_setup()
  * - libusb_cpu_to_le16()
  * - libusb_detach_kernel_driver()
  * - libusb_error_name()
  * - libusb_event_handler_active()
  * - libusb_event_handling_ok()
  * - libusb_exit()
  * - libusb_fill_bulk_stream_transfer()
  * - libusb_fill_bulk_transfer()
  * - libusb_fill_control_setup()
  * - libusb_fill_control_transfer()
  * - libusb_fill_interrupt_transfer()
  * - libusb_fill_iso_transfer()
  * - libusb_free_bos_descriptor()
  * - libusb_free_config_descriptor()
  * - libusb_free_container_id_descriptor()
  * - libusb_free_device_list()
  * - libusb_free_pollfds()
  * - libusb_free_ss_endpoint_companion_descriptor()
  * - libusb_free_ss_usb_device_capability_descriptor()
  * - libusb_free_streams()
  * - libusb_free_transfer()
  * - libusb_free_usb_2_0_extension_descriptor()
  * - libusb_get_active_config_descriptor()
  * - libusb_get_bos_descriptor()
  * - libusb_get_bus_number()
  * - libusb_get_config_descriptor()
  * - libusb_get_config_descriptor_by_value()
  * - libusb_get_configuration()
  * - libusb_get_container_id_descriptor()
  * - libusb_get_descriptor()
  * - libusb_get_device()
  * - libusb_get_device_address()
  * - libusb_get_device_descriptor()
  * - libusb_get_device_list()
  * - libusb_get_device_speed()
  * - libusb_get_iso_packet_buffer()
  * - libusb_get_iso_packet_buffer_simple()
  * - libusb_get_max_iso_packet_size()
  * - libusb_get_max_packet_size()
  * - libusb_get_next_timeout()
  * - libusb_get_parent()
  * - libusb_get_pollfds()
  * - libusb_get_port_number()
  * - libusb_get_port_numbers()
  * - libusb_get_port_path()
  * - libusb_get_ss_endpoint_companion_descriptor()
  * - libusb_get_ss_usb_device_capability_descriptor()
  * - libusb_get_string_descriptor()
  * - libusb_get_string_descriptor_ascii()
  * - libusb_get_usb_2_0_extension_descriptor()
  * - libusb_get_version()
  * - libusb_handle_events()
  * - libusb_handle_events_completed()
  * - libusb_handle_events_locked()
  * - libusb_handle_events_timeout()
  * - libusb_handle_events_timeout_completed()
  * - libusb_has_capability()
  * - libusb_hotplug_deregister_callback()
  * - libusb_hotplug_register_callback()
  * - libusb_init()
  * - libusb_interrupt_event_handler()
  * - libusb_interrupt_transfer()
  * - libusb_kernel_driver_active()
  * - libusb_lock_events()
  * - libusb_lock_event_waiters()
  * - libusb_open()
  * - libusb_open_device_with_vid_pid()
  * - libusb_pollfds_handle_timeouts()
  * - libusb_ref_device()
  * - libusb_release_interface()
  * - libusb_reset_device()
  * - libusb_set_auto_detach_kernel_driver()
  * - libusb_set_configuration()
  * - libusb_set_debug()
  * - libusb_set_interface_alt_setting()
  * - libusb_set_iso_packet_lengths()
  * - libusb_setlocale()
  * - libusb_set_pollfd_notifiers()
  * - libusb_strerror()
  * - libusb_submit_transfer()
  * - libusb_transfer_get_stream_id()
  * - libusb_transfer_set_stream_id()
  * - libusb_try_lock_events()
  * - libusb_unlock_events()
  * - libusb_unlock_event_waiters()
  * - libusb_unref_device()
  * - libusb_wait_for_event()
  *
  * \section Structures
  * - libusb_bos_descriptor
  * - libusb_bos_dev_capability_descriptor
  * - libusb_config_descriptor
  * - libusb_container_id_descriptor
  * - \ref libusb_context
  * - libusb_control_setup
  * - \ref libusb_device
  * - libusb_device_descriptor
  * - \ref libusb_device_handle
  * - libusb_endpoint_descriptor
  * - libusb_interface
  * - libusb_interface_descriptor
  * - libusb_iso_packet_descriptor
  * - libusb_pollfd
  * - libusb_ss_endpoint_companion_descriptor
  * - libusb_ss_usb_device_capability_descriptor
  * - libusb_transfer
  * - libusb_usb_2_0_extension_descriptor
  * - libusb_version
  *
  * \section Enums
  * - \ref libusb_bos_type
  * - \ref libusb_capability
  * - \ref libusb_class_code
  * - \ref libusb_descriptor_type
  * - \ref libusb_endpoint_direction
  * - \ref libusb_error
  * - \ref libusb_iso_sync_type
  * - \ref libusb_iso_usage_type
  * - \ref libusb_log_level
  * - \ref libusb_request_recipient
  * - \ref libusb_request_type
  * - \ref libusb_speed
  * - \ref libusb_ss_usb_device_capability_attributes
  * - \ref libusb_standard_request
  * - \ref libusb_supported_speed
  * - \ref libusb_transfer_flags
  * - \ref libusb_transfer_status
  * - \ref libusb_transfer_type
  * - \ref libusb_usb_2_0_extension_attributes
  */

/**
 * @defgroup libusb_lib Library initialization/deinitialization
 * This page details how to initialize and deinitialize libusb. Initialization
 * must be performed before using any libusb functionality, and similarly you
 * must not call any libusb functions after deinitialization.
 */

/**
 * @defgroup libusb_dev Device handling and enumeration
 * The functionality documented below is designed to help with the following
 * operations:
 * - Enumerating the USB devices currently attached to the system
 * - Choosing a device to operate from your software
 * - Opening and closing the chosen device
 *
 * \section nutshell In a nutshell...
 *
 * The description below really makes things sound more complicated than they
 * actually are. The following sequence of function calls will be suitable
 * for almost all scenarios and does not require you to have such a deep
 * understanding of the resource management issues:
 * \code
// discover devices
libusb_device **list;
libusb_device *found = NULL;
ssize_t cnt = libusb_get_device_list(NULL, &list);
ssize_t i = 0;
int err = 0;
if (cnt < 0)
	error();

for (i = 0; i < cnt; i++) {
	libusb_device *device = list[i];
	if (is_interesting(device)) {
		found = device;
		break;
	}
}

if (found) {
	libusb_device_handle *handle;

	err = libusb_open(found, &handle);
	if (err)
		error();
	// etc
}

libusb_free_device_list(list, 1);
\endcode
 *
 * The two important points:
 * - You asked libusb_free_device_list() to unreference the devices (2nd
 *   parameter)
 * - You opened the device before freeing the list and unreferencing the
 *   devices
 *
 * If you ended up with a handle, you can now proceed to perform I/O on the
 * device.
 *
 * \section devshandles Devices and device handles
 * libusb has a concept of a USB device, represented by the
 * \ref libusb_device opaque type. A device represents a USB device that
 * is currently or was previously connected to the system. Using a reference
 * to a device, you can determine certain information about the device (e.g.
 * you can read the descriptor data).
 *
 * The libusb_get_device_list() function can be used to obtain a list of
 * devices currently connected to the system. This is known as device
 * discovery.
 *
 * Just because you have a reference to a device does not mean it is
 * necessarily usable. The device may have been unplugged, you may not have
 * permission to operate such device, or another program or driver may be
 * using the device.
 *
 * When you've found a device that you'd like to operate, you must ask
 * libusb to open the device using the libusb_open() function. Assuming
 * success, libusb then returns you a <em>device handle</em>
 * (a \ref libusb_device_handle pointer). All "real" I/O operations then
 * operate on the handle rather than the original device pointer.
 *
 * \section devref Device discovery and reference counting
 *
 * Device discovery (i.e. calling libusb_get_device_list()) returns a
 * freshly-allocated list of devices. The list itself must be freed when
 * you are done with it. libusb also needs to know when it is OK to free
 * the contents of the list - the devices themselves.
 *
 * To handle these issues, libusb provides you with two separate items:
 * - A function to free the list itself
 * - A reference counting system for the devices inside
 *
 * New devices presented by the libusb_get_device_list() function all have a
 * reference count of 1. You can increase and decrease reference count using
 * libusb_ref_device() and libusb_unref_device(). A device is destroyed when
 * its reference count reaches 0.
 *
 * With the above information in mind, the process of opening a device can
 * be viewed as follows:
 * -# Discover devices using libusb_get_device_list().
 * -# Choose the device that you want to operate, and call libusb_open().
 * -# Unref all devices in the discovered device list.
 * -# Free the discovered device list.
 *
 * The order is important - you must not unreference the device before
 * attempting to open it, because unreferencing it may destroy the device.
 *
 * For convenience, the libusb_free_device_list() function includes a
 * parameter to optionally unreference all the devices in the list before
 * freeing the list itself. This combines steps 3 and 4 above.
 *
 * As an implementation detail, libusb_open() actually adds a reference to
 * the device in question. This is because the device remains available
 * through the handle via libusb_get_device(). The reference is deleted during
 * libusb_close().
 */

/** @defgroup libusb_misc Miscellaneous */

/* we traverse usbfs without knowing how many devices we are going to find.
 * so we create this discovered_devs model which is similar to a linked-list
 * which grows when required. it can be freed once discovery has completed,
 * eliminating the need for a list node in the libusb_device structure
 * itself. */
#define DISCOVERED_DEVICES_SIZE_STEP 8

static struct discovered_devs *discovered_devs_alloc(void)
{
	struct discovered_devs *ret =
		malloc(sizeof(*ret) + (sizeof(void *) * DISCOVERED_DEVICES_SIZE_STEP));

	if (ret) {
		ret->len = 0;
		ret->capacity = DISCOVERED_DEVICES_SIZE_STEP;
	}
	return ret;
}

/* append a device to the discovered devices collection. may realloc itself,
 * returning new discdevs. returns NULL on realloc failure. */
struct discovered_devs *discovered_devs_append(
	struct discovered_devs *discdevs, struct libusb_device *dev)
{
	size_t len = discdevs->len;
	size_t capacity;

	/* if there is space, just append the device */
	if (len < discdevs->capacity) {
		discdevs->devices[len] = libusb_ref_device(dev);
		discdevs->len++;
		return discdevs;
	}

	/* exceeded capacity, need to grow */
	usbi_dbg("need to increase capacity");
	capacity = discdevs->capacity + DISCOVERED_DEVICES_SIZE_STEP;
	discdevs = usbi_reallocf(discdevs,
		sizeof(*discdevs) + (sizeof(void *) * capacity));
	if (discdevs) {
		discdevs->capacity = capacity;
		discdevs->devices[len] = libusb_ref_device(dev);
		discdevs->len++;
	}

	return discdevs;
}

static void discovered_devs_free(struct discovered_devs *discdevs)
{
	size_t i;

	for (i = 0; i < discdevs->len; i++)
		libusb_unref_device(discdevs->devices[i]);

	free(discdevs);
}

/* Allocate a new device with a specific session ID. The returned device has
 * a reference count of 1. */
struct libusb_device *usbi_alloc_device(struct libusb_context *ctx,
	unsigned long session_id)
{
	size_t priv_size = usbi_backend->device_priv_size;
	struct libusb_device *dev = calloc(1, sizeof(*dev) + priv_size);
	int r;

	if (!dev)
		return NULL;

	r = usbi_mutex_init(&dev->lock);
	if (r) {
		free(dev);
		return NULL;
	}

	dev->ctx = ctx;
	dev->refcnt = 1;
	dev->session_data = session_id;
	dev->speed = LIBUSB_SPEED_UNKNOWN;

	if (!libusb_has_capability(LIBUSB_CAP_HAS_HOTPLUG)) {
		usbi_connect_device (dev);
	}

	return dev;
}

void usbi_connect_device(struct libusb_device *dev)
{
	struct libusb_context *ctx = DEVICE_CTX(dev);

	dev->attached = 1;

	usbi_mutex_lock(&dev->ctx->usb_devs_lock);
	list_add(&dev->list, &dev->ctx->usb_devs);
	usbi_mutex_unlock(&dev->ctx->usb_devs_lock);

	/* Signal that an event has occurred for this device if we support hotplug AND
	 * the hotplug message list is ready. This prevents an event from getting raised
	 * during initial enumeration. */
	if (libusb_has_capability(LIBUSB_CAP_HAS_HOTPLUG) && dev->ctx->hotplug_msgs.next) {
		usbi_hotplug_notification(ctx, dev, LIBUSB_HOTPLUG_EVENT_DEVICE_ARRIVED);
	}
}

void usbi_disconnect_device(struct libusb_device *dev)
{
	struct libusb_context *ctx = DEVICE_CTX(dev);

	usbi_mutex_lock(&dev->lock);
	dev->attached = 0;
	usbi_mutex_unlock(&dev->lock);

	usbi_mutex_lock(&ctx->usb_devs_lock);
	list_del(&dev->list);
	usbi_mutex_unlock(&ctx->usb_devs_lock);

	/* Signal that an event has occurred for this device if we support hotplug AND
	 * the hotplug message list is ready. This prevents an event from getting raised
	 * during initial enumeration. libusb_handle_events will take care of dereferencing
	 * the device. */
	if (libusb_has_capability(LIBUSB_CAP_HAS_HOTPLUG) && dev->ctx->hotplug_msgs.next) {
		usbi_hotplug_notification(ctx, dev, LIBUSB_HOTPLUG_EVENT_DEVICE_LEFT);
	}
}

/* Perform some final sanity checks on a newly discovered device. If this
 * function fails (negative return code), the device should not be added
 * to the discovered device list. */
int usbi_sanitize_device(struct libusb_device *dev)
{
	int r;
	uint8_t num_configurations;

	r = usbi_device_cache_descriptor(dev);
	if (r < 0)
		return r;

	num_configurations = dev->device_descriptor.bNumConfigurations;
	if (num_configurations > USB_MAXCONFIG) {
		usbi_err(DEVICE_CTX(dev), "too many configurations");
		return LIBUSB_ERROR_IO;
	} else if (0 == num_configurations)
		usbi_dbg("zero configurations, maybe an unauthorized device");

	dev->num_configurations = num_configurations;
	return 0;
}

/* Examine libusb's internal list of known devices, looking for one with
 * a specific session ID. Returns the matching device if it was found, and
 * NULL otherwise. */
struct libusb_device *usbi_get_device_by_session_id(struct libusb_context *ctx,
	unsigned long session_id)
{
	struct libusb_device *dev;
	struct libusb_device *ret = NULL;

	usbi_mutex_lock(&ctx->usb_devs_lock);
	list_for_each_entry(dev, &ctx->usb_devs, list, struct libusb_device)
		if (dev->session_data == session_id) {
			ret = libusb_ref_device(dev);
			break;
		}
	usbi_mutex_unlock(&ctx->usb_devs_lock);

	return ret;
}

/** @ingroup libusb_dev
 * Returns a list of USB devices currently attached to the system. This is
 * your entry point into finding a USB device to operate.
 *
 * You are expected to unreference all the devices when you are done with
 * them, and then free the list with libusb_free_device_list(). Note that
 * libusb_free_device_list() can unref all the devices for you. Be careful
 * not to unreference a device you are about to open until after you have
 * opened it.
 *
 * This return value of this function indicates the number of devices in
 * the resultant list. The list is actually one element larger, as it is
 * NULL-terminated.
 *
 * \param ctx the context to operate on, or NULL for the default context
 * \param list output location for a list of devices. Must be later freed with
 * libusb_free_device_list().
 * \returns the number of devices in the outputted list, or any
 * \ref libusb_error according to errors encountered by the backend.
 */
ssize_t API_EXPORTED libusb_get_device_list(libusb_context *ctx,
	libusb_device ***list)
{
	struct discovered_devs *discdevs = discovered_devs_alloc();
	struct libusb_device **ret;
	int r = 0;
	ssize_t i, len;
	USBI_GET_CONTEXT(ctx);
	usbi_dbg("");

	if (!discdevs)
		return LIBUSB_ERROR_NO_MEM;

	if (libusb_has_capability(LIBUSB_CAP_HAS_HOTPLUG)) {
		/* backend provides hotplug support */
		struct libusb_device *dev;

		if (usbi_backend->hotplug_poll)
			usbi_backend->hotplug_poll();

		usbi_mutex_lock(&ctx->usb_devs_lock);
		list_for_each_entry(dev, &ctx->usb_devs, list, struct libusb_device) {
			discdevs = discovered_devs_append(discdevs, dev);

			if (!discdevs) {
				r = LIBUSB_ERROR_NO_MEM;
				break;
			}
		}
		usbi_mutex_unlock(&ctx->usb_devs_lock);
	} else {
		/* backend does not provide hotplug support */
		r = usbi_backend->get_device_list(ctx, &discdevs);
	}

	if (r < 0) {
		len = r;
		goto out;
	}

	/* convert discovered_devs into a list */
	len = discdevs->len;
	ret = calloc(len + 1, sizeof(struct libusb_device *));
	if (!ret) {
		len = LIBUSB_ERROR_NO_MEM;
		goto out;
	}

	ret[len] = NULL;
	for (i = 0; i < len; i++) {
		struct libusb_device *dev = discdevs->devices[i];
		ret[i] = libusb_ref_device(dev);
	}
	*list = ret;

out:
	discovered_devs_free(discdevs);
	return len;
}

/** \ingroup libusb_dev
 * Frees a list of devices previously discovered using
 * libusb_get_device_list(). If the unref_devices parameter is set, the
 * reference count of each device in the list is decremented by 1.
 * \param list the list to free
 * \param unref_devices whether to unref the devices in the list
 */
void API_EXPORTED libusb_free_device_list(libusb_device **list,
	int unref_devices)
{
	if (!list)
		return;

	if (unref_devices) {
		int i = 0;
		struct libusb_device *dev;

		while ((dev = list[i++]) != NULL)
			libusb_unref_device(dev);
	}
	free(list);
}

/** \ingroup libusb_dev
 * Get the number of the bus that a device is connected to.
 * \param dev a device
 * \returns the bus number
 */
uint8_t API_EXPORTED libusb_get_bus_number(libusb_device *dev)
{
	return dev->bus_number;
}

/** \ingroup libusb_dev
 * Get the number of the port that a device is connected to.
 * Unless the OS does something funky, or you are hot-plugging USB extension cards,
 * the port number returned by this call is usually guaranteed to be uniquely tied
 * to a physical port, meaning that different devices plugged on the same physical
 * port should return the same port number.
 *
 * But outside of this, there is no guarantee that the port number returned by this
 * call will remain the same, or even match the order in which ports have been
 * numbered by the HUB/HCD manufacturer.
 *
 * \param dev a device
 * \returns the port number (0 if not available)
 */
uint8_t API_EXPORTED libusb_get_port_number(libusb_device *dev)
{
	return dev->port_number;
}

/** \ingroup libusb_dev
 * Get the list of all port numbers from root for the specified device
 *
 * Since version 1.0.16, \ref LIBUSB_API_VERSION >= 0x01000102
 * \param dev a device
 * \param port_numbers the array that should contain the port numbers
 * \param port_numbers_len the maximum length of the array. As per the USB 3.0
 * specs, the current maximum limit for the depth is 7.
 * \returns the number of elements filled
 * \returns LIBUSB_ERROR_OVERFLOW if the array is too small
 */
int API_EXPORTED libusb_get_port_numbers(libusb_device *dev,
	uint8_t* port_numbers, int port_numbers_len)
{
	int i = port_numbers_len;
	struct libusb_context *ctx = DEVICE_CTX(dev);

	if (port_numbers_len <= 0)
		return LIBUSB_ERROR_INVALID_PARAM;

	// HCDs can be listed as devices with port #0
	while((dev) && (dev->port_number != 0)) {
		if (--i < 0) {
			usbi_warn(ctx, "port numbers array is too small");
			return LIBUSB_ERROR_OVERFLOW;
		}
		port_numbers[i] = dev->port_number;
		dev = dev->parent_dev;
	}
	if (i < port_numbers_len)
		memmove(port_numbers, &port_numbers[i], port_numbers_len - i);
	return port_numbers_len - i;
}

/** \ingroup libusb_dev
 * Deprecated please use libusb_get_port_numbers instead.
 */
int API_EXPORTED libusb_get_port_path(libusb_context *ctx, libusb_device *dev,
	uint8_t* port_numbers, uint8_t port_numbers_len)
{
	UNUSED(ctx);

	return libusb_get_port_numbers(dev, port_numbers, port_numbers_len);
}

/** \ingroup libusb_dev
 * Get the the parent from the specified device.
 * \param dev a device
 * \returns the device parent or NULL if not available
 * You should issue a \ref libusb_get_device_list() before calling this
 * function and make sure that you only access the parent before issuing
 * \ref libusb_free_device_list(). The reason is that libusb currently does
 * not maintain a permanent list of device instances, and therefore can
 * only guarantee that parents are fully instantiated within a 
 * libusb_get_device_list() - libusb_free_device_list() block.
 */
DEFAULT_VISIBILITY
libusb_device * LIBUSB_CALL libusb_get_parent(libusb_device *dev)
{
	return dev->parent_dev;
}

/** \ingroup libusb_dev
 * Get the address of the device on the bus it is connected to.
 * \param dev a device
 * \returns the device address
 */
uint8_t API_EXPORTED libusb_get_device_address(libusb_device *dev)
{
	return dev->device_address;
}

/** \ingroup libusb_dev
 * Get the negotiated connection speed for a device.
 * \param dev a device
 * \returns a \ref libusb_speed code, where LIBUSB_SPEED_UNKNOWN means that
 * the OS doesn't know or doesn't support returning the negotiated speed.
 */
int API_EXPORTED libusb_get_device_speed(libusb_device *dev)
{
	return dev->speed;
}

static const struct libusb_endpoint_descriptor *find_endpoint(
	struct libusb_config_descriptor *config, unsigned char endpoint)
{
	int iface_idx;
	for (iface_idx = 0; iface_idx < config->bNumInterfaces; iface_idx++) {
		const struct libusb_interface *iface = &config->interface[iface_idx];
		int altsetting_idx;

		for (altsetting_idx = 0; altsetting_idx < iface->num_altsetting;
				altsetting_idx++) {
			const struct libusb_interface_descriptor *altsetting
				= &iface->altsetting[altsetting_idx];
			int ep_idx;

			for (ep_idx = 0; ep_idx < altsetting->bNumEndpoints; ep_idx++) {
				const struct libusb_endpoint_descriptor *ep =
					&altsetting->endpoint[ep_idx];
				if (ep->bEndpointAddress == endpoint)
					return ep;
			}
		}
	}
	return NULL;
}

/** \ingroup libusb_dev
 * Convenience function to retrieve the wMaxPacketSize value for a particular
 * endpoint in the active device configuration.
 *
 * This function was originally intended to be of assistance when setting up
 * isochronous transfers, but a design mistake resulted in this function
 * instead. It simply returns the wMaxPacketSize value without considering
 * its contents. If you're dealing with isochronous transfers, you probably
 * want libusb_get_max_iso_packet_size() instead.
 *
 * \param dev a device
 * \param endpoint address of the endpoint in question
 * \returns the wMaxPacketSize value
 * \returns LIBUSB_ERROR_NOT_FOUND if the endpoint does not exist
 * \returns LIBUSB_ERROR_OTHER on other failure
 */
int API_EXPORTED libusb_get_max_packet_size(libusb_device *dev,
	unsigned char endpoint)
{
	struct libusb_config_descriptor *config;
	const struct libusb_endpoint_descriptor *ep;
	int r;

	r = libusb_get_active_config_descriptor(dev, &config);
	if (r < 0) {
		usbi_err(DEVICE_CTX(dev),
			"could not retrieve active config descriptor");
		return LIBUSB_ERROR_OTHER;
	}

	ep = find_endpoint(config, endpoint);
	if (!ep) {
		r = LIBUSB_ERROR_NOT_FOUND;
		goto out;
	}

	r = ep->wMaxPacketSize;

out:
	libusb_free_config_descriptor(config);
	return r;
}

/** \ingroup libusb_dev
 * Calculate the maximum packet size which a specific endpoint is capable is
 * sending or receiving in the duration of 1 microframe
 *
 * Only the active configuration is examined. The calculation is based on the
 * wMaxPacketSize field in the endpoint descriptor as described in section
 * 9.6.6 in the USB 2.0 specifications.
 *
 * If acting on an isochronous or interrupt endpoint, this function will
 * multiply the value found in bits 0:10 by the number of transactions per
 * microframe (determined by bits 11:12). Otherwise, this function just
 * returns the numeric value found in bits 0:10.
 *
 * This function is useful for setting up isochronous transfers, for example
 * you might pass the return value from this function to
 * libusb_set_iso_packet_lengths() in order to set the length field of every
 * isochronous packet in a transfer.
 *
 * Since v1.0.3.
 *
 * \param dev a device
 * \param endpoint address of the endpoint in question
 * \returns the maximum packet size which can be sent/received on this endpoint
 * \returns LIBUSB_ERROR_NOT_FOUND if the endpoint does not exist
 * \returns LIBUSB_ERROR_OTHER on other failure
 */
int API_EXPORTED libusb_get_max_iso_packet_size(libusb_device *dev,
	unsigned char endpoint)
{
	struct libusb_config_descriptor *config;
	const struct libusb_endpoint_descriptor *ep;
	enum libusb_transfer_type ep_type;
	uint16_t val;
	int r;

	r = libusb_get_active_config_descriptor(dev, &config);
	if (r < 0) {
		usbi_err(DEVICE_CTX(dev),
			"could not retrieve active config descriptor");
		return LIBUSB_ERROR_OTHER;
	}

	ep = find_endpoint(config, endpoint);
	if (!ep) {
		r = LIBUSB_ERROR_NOT_FOUND;
		goto out;
	}

	val = ep->wMaxPacketSize;
	ep_type = (enum libusb_transfer_type) (ep->bmAttributes & 0x3);

	r = val & 0x07ff;
	if (ep_type == LIBUSB_TRANSFER_TYPE_ISOCHRONOUS
			|| ep_type == LIBUSB_TRANSFER_TYPE_INTERRUPT)
		r *= (1 + ((val >> 11) & 3));

out:
	libusb_free_config_descriptor(config);
	return r;
}

/** \ingroup libusb_dev
 * Increment the reference count of a device.
 * \param dev the device to reference
 * \returns the same device
 */
DEFAULT_VISIBILITY
libusb_device * LIBUSB_CALL libusb_ref_device(libusb_device *dev)
{
	usbi_mutex_lock(&dev->lock);
	dev->refcnt++;
	usbi_mutex_unlock(&dev->lock);
	return dev;
}

/** \ingroup libusb_dev
 * Decrement the reference count of a device. If the decrement operation
 * causes the reference count to reach zero, the device shall be destroyed.
 * \param dev the device to unreference
 */
void API_EXPORTED libusb_unref_device(libusb_device *dev)
{
	int refcnt;

	if (!dev)
		return;

	usbi_mutex_lock(&dev->lock);
	refcnt = --dev->refcnt;
	usbi_mutex_unlock(&dev->lock);

	if (refcnt == 0) {
		usbi_dbg("destroy device %d.%d", dev->bus_number, dev->device_address);

		libusb_unref_device(dev->parent_dev);

		if (usbi_backend->destroy_device)
			usbi_backend->destroy_device(dev);

		if (!libusb_has_capability(LIBUSB_CAP_HAS_HOTPLUG)) {
			/* backend does not support hotplug */
			usbi_disconnect_device(dev);
		}

		usbi_mutex_destroy(&dev->lock);
		free(dev);
	}
}

/*
 * Signal the event pipe so that the event handling thread will be
 * interrupted to process an internal event.
 */
int usbi_signal_event(struct libusb_context *ctx)
{
	unsigned char dummy = 1;
	ssize_t r;

	/* write some data on event pipe to interrupt event handlers */
	r = usbi_write(ctx->event_pipe[1], &dummy, sizeof(dummy));
	if (r != sizeof(dummy)) {
		usbi_warn(ctx, "internal signalling write failed");
		return LIBUSB_ERROR_IO;
	}

	return 0;
}

/*
 * Clear the event pipe so that the event handling will no longer be
 * interrupted.
 */
int usbi_clear_event(struct libusb_context *ctx)
{
	unsigned char dummy;
	ssize_t r;

	/* read some data on event pipe to clear it */
	r = usbi_read(ctx->event_pipe[0], &dummy, sizeof(dummy));
	if (r != sizeof(dummy)) {
		usbi_warn(ctx, "internal signalling read failed");
		return LIBUSB_ERROR_IO;
	}

	return 0;
}

<<<<<<< HEAD
static int do_open(libusb_device *dev, intptr_t fd,
	libusb_device_handle **handle)
=======
/** \ingroup libusb_dev
 * Open a device and obtain a device handle. A handle allows you to perform
 * I/O on the device in question.
 *
 * Internally, this function adds a reference to the device and makes it
 * available to you through libusb_get_device(). This reference is removed
 * during libusb_close().
 *
 * This is a non-blocking function; no requests are sent over the bus.
 *
 * \param dev the device to open
 * \param dev_handle output location for the returned device handle pointer. Only
 * populated when the return code is 0.
 * \returns 0 on success
 * \returns LIBUSB_ERROR_NO_MEM on memory allocation failure
 * \returns LIBUSB_ERROR_ACCESS if the user has insufficient permissions
 * \returns LIBUSB_ERROR_NO_DEVICE if the device has been disconnected
 * \returns another LIBUSB_ERROR code on other failure
 */
int API_EXPORTED libusb_open(libusb_device *dev,
	libusb_device_handle **dev_handle)
>>>>>>> 31ff09c3
{
	struct libusb_context *ctx = DEVICE_CTX(dev);
	struct libusb_device_handle *_dev_handle;
	size_t priv_size = usbi_backend->device_handle_priv_size;
	int r;
	usbi_dbg("open %d.%d", dev->bus_number, dev->device_address);

	if (!dev->attached) {
		return LIBUSB_ERROR_NO_DEVICE;
	}

	_dev_handle = malloc(sizeof(*_dev_handle) + priv_size);
	if (!_dev_handle)
		return LIBUSB_ERROR_NO_MEM;

	r = usbi_mutex_init(&_dev_handle->lock);
	if (r) {
		free(_dev_handle);
		return LIBUSB_ERROR_OTHER;
	}

<<<<<<< HEAD
	_handle->dev = libusb_ref_device(dev);
	_handle->auto_detach_kernel_driver = 0;
	_handle->claimed_interfaces = 0;
	_handle->associated_fd = fd;
	memset(&_handle->os_priv, 0, priv_size);
=======
	_dev_handle->dev = libusb_ref_device(dev);
	_dev_handle->auto_detach_kernel_driver = 0;
	_dev_handle->claimed_interfaces = 0;
	memset(&_dev_handle->os_priv, 0, priv_size);
>>>>>>> 31ff09c3

	r = usbi_backend->open(_dev_handle);
	if (r < 0) {
		usbi_dbg("open %d.%d returns %d", dev->bus_number, dev->device_address, r);
		libusb_unref_device(dev);
		usbi_mutex_destroy(&_dev_handle->lock);
		free(_dev_handle);
		return r;
	}

	usbi_mutex_lock(&ctx->open_devs_lock);
	list_add(&_dev_handle->list, &ctx->open_devs);
	usbi_mutex_unlock(&ctx->open_devs_lock);
	*dev_handle = _dev_handle;

	return 0;
}

<<<<<<< HEAD
/** \ingroup dev
 * Open a device and obtain a device handle. A handle allows you to perform
 * I/O on the device in question.
 *
 * Internally, this function adds a reference to the device and makes it
 * available to you through libusb_get_device(). This reference is removed
 * during libusb_close().
 *
 * This is a non-blocking function; no requests are sent over the bus.
 *
 * \param dev the device to open
 * \param handle output location for the returned device handle pointer. Only
 * populated when the return code is 0.
 * \returns 0 on success
 * \returns LIBUSB_ERROR_NO_MEM on memory allocation failure
 * \returns LIBUSB_ERROR_ACCESS if the user has insufficient permissions
 * \returns LIBUSB_ERROR_NO_DEVICE if the device has been disconnected
 * \returns another LIBUSB_ERROR code on other failure
 */
int API_EXPORTED libusb_open(libusb_device *dev,
	libusb_device_handle **handle)
{
	return do_open(dev, -1, handle);
}

 /** \ingroup dev
 * Open a device and obtain a device handle. A handle allows you to perform
 * I/O on the device in question.
 *
 * Internally, this function adds a reference to the device and makes it
 * available to you through libusb_get_device(). This reference is removed
 * during libusb_close().
 *
 * This is a non-blocking function; no requests are sent over the bus.
 *
 * This function allows to associate a device handle with the existing file 
 * descriptor.
 *
 * \param dev the device to open
 * \param fd the file descriptor to associate with the device 
 * \param handle output location for the returned device handle pointer. Only
 * populated when the return code is 0.
 * \returns 0 on success
 * \returns LIBUSB_ERROR_NO_MEM on memory allocation failure
 * \returns LIBUSB_ERROR_ACCESS if the user has insufficient permissions
 * \returns LIBUSB_ERROR_NO_DEVICE if the device has been disconnected
 * \returns another LIBUSB_ERROR code on other failure
 */
int API_EXPORTED libusb_fdopen(libusb_device *dev, intptr_t fd,
	libusb_device_handle **handle)
{
	return do_open(dev, fd, handle);
}

/** \ingroup dev
=======
/** \ingroup libusb_dev
>>>>>>> 31ff09c3
 * Convenience function for finding a device with a particular
 * <tt>idVendor</tt>/<tt>idProduct</tt> combination. This function is intended
 * for those scenarios where you are using libusb to knock up a quick test
 * application - it allows you to avoid calling libusb_get_device_list() and
 * worrying about traversing/freeing the list.
 *
 * This function has limitations and is hence not intended for use in real
 * applications: if multiple devices have the same IDs it will only
 * give you the first one, etc.
 *
 * \param ctx the context to operate on, or NULL for the default context
 * \param vendor_id the idVendor value to search for
 * \param product_id the idProduct value to search for
 * \returns a device handle for the first found device, or NULL on error
 * or if the device could not be found. */
DEFAULT_VISIBILITY
libusb_device_handle * LIBUSB_CALL libusb_open_device_with_vid_pid(
	libusb_context *ctx, uint16_t vendor_id, uint16_t product_id)
{
	struct libusb_device **devs;
	struct libusb_device *found = NULL;
	struct libusb_device *dev;
	struct libusb_device_handle *dev_handle = NULL;
	size_t i = 0;
	int r;

	if (libusb_get_device_list(ctx, &devs) < 0)
		return NULL;

	while ((dev = devs[i++]) != NULL) {
		struct libusb_device_descriptor desc;
		r = libusb_get_device_descriptor(dev, &desc);
		if (r < 0)
			goto out;
		if (desc.idVendor == vendor_id && desc.idProduct == product_id) {
			found = dev;
			break;
		}
	}

	if (found) {
		r = libusb_open(found, &dev_handle);
		if (r < 0)
			dev_handle = NULL;
	}

out:
	libusb_free_device_list(devs, 1);
	return dev_handle;
}

static void do_close(struct libusb_context *ctx,
	struct libusb_device_handle *dev_handle)
{
	struct usbi_transfer *itransfer;
	struct usbi_transfer *tmp;

	libusb_lock_events(ctx);

	/* remove any transfers in flight that are for this device */
	usbi_mutex_lock(&ctx->flying_transfers_lock);

	/* safe iteration because transfers may be being deleted */
	list_for_each_entry_safe(itransfer, tmp, &ctx->flying_transfers, list, struct usbi_transfer) {
		struct libusb_transfer *transfer =
			USBI_TRANSFER_TO_LIBUSB_TRANSFER(itransfer);

		if (transfer->dev_handle != dev_handle)
			continue;

		if (!(itransfer->flags & USBI_TRANSFER_DEVICE_DISAPPEARED)) {
			usbi_err(ctx, "Device handle closed while transfer was still being processed, but the device is still connected as far as we know");

			if (itransfer->flags & USBI_TRANSFER_CANCELLING)
				usbi_warn(ctx, "A cancellation for an in-flight transfer hasn't completed but closing the device handle");
			else
				usbi_err(ctx, "A cancellation hasn't even been scheduled on the transfer for which the device is closing");
		}

		/* remove from the list of in-flight transfers and make sure
		 * we don't accidentally use the device handle in the future
		 * (or that such accesses will be easily caught and identified as a crash)
		 */
		usbi_mutex_lock(&itransfer->lock);
		list_del(&itransfer->list);
		transfer->dev_handle = NULL;
		usbi_mutex_unlock(&itransfer->lock);

		/* it is up to the user to free up the actual transfer struct.  this is
		 * just making sure that we don't attempt to process the transfer after
		 * the device handle is invalid
		 */
		usbi_dbg("Removed transfer %p from the in-flight list because device handle %p closed",
			 transfer, dev_handle);
	}
	usbi_mutex_unlock(&ctx->flying_transfers_lock);

	libusb_unlock_events(ctx);

	usbi_mutex_lock(&ctx->open_devs_lock);
	list_del(&dev_handle->list);
	usbi_mutex_unlock(&ctx->open_devs_lock);

	usbi_backend->close(dev_handle);
	libusb_unref_device(dev_handle->dev);
	usbi_mutex_destroy(&dev_handle->lock);
	free(dev_handle);
}

/** \ingroup libusb_dev
 * Close a device handle. Should be called on all open handles before your
 * application exits.
 *
 * Internally, this function destroys the reference that was added by
 * libusb_open() on the given device.
 *
 * This is a non-blocking function; no requests are sent over the bus.
 *
 * \param dev_handle the device handle to close
 */
void API_EXPORTED libusb_close(libusb_device_handle *dev_handle)
{
	struct libusb_context *ctx;
	int pending_events;

	if (!dev_handle)
		return;
	usbi_dbg("");

	ctx = HANDLE_CTX(dev_handle);

	/* Similarly to libusb_open(), we want to interrupt all event handlers
	 * at this point. More importantly, we want to perform the actual close of
	 * the device while holding the event handling lock (preventing any other
	 * thread from doing event handling) because we will be removing a file
	 * descriptor from the polling loop. */

	/* Record that we are closing a device.
	 * Only signal an event if there are no prior pending events. */
	usbi_mutex_lock(&ctx->event_data_lock);
	pending_events = usbi_pending_events(ctx);
	ctx->device_close++;
	if (!pending_events)
		usbi_signal_event(ctx);
	usbi_mutex_unlock(&ctx->event_data_lock);

	/* take event handling lock */
	libusb_lock_events(ctx);

	/* Close the device */
	do_close(ctx, dev_handle);

	/* We're done with closing this device.
	 * Clear the event pipe if there are no further pending events. */
	usbi_mutex_lock(&ctx->event_data_lock);
	ctx->device_close--;
	pending_events = usbi_pending_events(ctx);
	if (!pending_events)
		usbi_clear_event(ctx);
	usbi_mutex_unlock(&ctx->event_data_lock);

	/* Release event handling lock and wake up event waiters */
	libusb_unlock_events(ctx);
}

/** \ingroup libusb_dev
 * Get the underlying device for a device handle. This function does not modify
 * the reference count of the returned device, so do not feel compelled to
 * unreference it when you are done.
 * \param dev_handle a device handle
 * \returns the underlying device
 */
DEFAULT_VISIBILITY
libusb_device * LIBUSB_CALL libusb_get_device(libusb_device_handle *dev_handle)
{
	return dev_handle->dev;
}

/** \ingroup libusb_dev
 * Determine the bConfigurationValue of the currently active configuration.
 *
 * You could formulate your own control request to obtain this information,
 * but this function has the advantage that it may be able to retrieve the
 * information from operating system caches (no I/O involved).
 *
 * If the OS does not cache this information, then this function will block
 * while a control transfer is submitted to retrieve the information.
 *
 * This function will return a value of 0 in the <tt>config</tt> output
 * parameter if the device is in unconfigured state.
 *
 * \param dev_handle a device handle
 * \param config output location for the bConfigurationValue of the active
 * configuration (only valid for return code 0)
 * \returns 0 on success
 * \returns LIBUSB_ERROR_NO_DEVICE if the device has been disconnected
 * \returns another LIBUSB_ERROR code on other failure
 */
int API_EXPORTED libusb_get_configuration(libusb_device_handle *dev_handle,
	int *config)
{
	int r = LIBUSB_ERROR_NOT_SUPPORTED;

	usbi_dbg("");
	if (usbi_backend->get_configuration)
		r = usbi_backend->get_configuration(dev_handle, config);

	if (r == LIBUSB_ERROR_NOT_SUPPORTED) {
		uint8_t tmp = 0;
		usbi_dbg("falling back to control message");
		r = libusb_control_transfer(dev_handle, LIBUSB_ENDPOINT_IN,
			LIBUSB_REQUEST_GET_CONFIGURATION, 0, 0, &tmp, 1, 1000);
		if (r == 0) {
			usbi_err(HANDLE_CTX(dev_handle), "zero bytes returned in ctrl transfer?");
			r = LIBUSB_ERROR_IO;
		} else if (r == 1) {
			r = 0;
			*config = tmp;
		} else {
			usbi_dbg("control failed, error %d", r);
		}
	}

	if (r == 0)
		usbi_dbg("active config %d", *config);

	return r;
}

/** \ingroup libusb_dev
 * Set the active configuration for a device.
 *
 * The operating system may or may not have already set an active
 * configuration on the device. It is up to your application to ensure the
 * correct configuration is selected before you attempt to claim interfaces
 * and perform other operations.
 *
 * If you call this function on a device already configured with the selected
 * configuration, then this function will act as a lightweight device reset:
 * it will issue a SET_CONFIGURATION request using the current configuration,
 * causing most USB-related device state to be reset (altsetting reset to zero,
 * endpoint halts cleared, toggles reset).
 *
 * You cannot change/reset configuration if your application has claimed
 * interfaces. It is advised to set the desired configuration before claiming
 * interfaces.
 *
 * Alternatively you can call libusb_release_interface() first. Note if you
 * do things this way you must ensure that auto_detach_kernel_driver for
 * <tt>dev</tt> is 0, otherwise the kernel driver will be re-attached when you
 * release the interface(s).
 *
 * You cannot change/reset configuration if other applications or drivers have
 * claimed interfaces.
 *
 * A configuration value of -1 will put the device in unconfigured state.
 * The USB specifications state that a configuration value of 0 does this,
 * however buggy devices exist which actually have a configuration 0.
 *
 * You should always use this function rather than formulating your own
 * SET_CONFIGURATION control request. This is because the underlying operating
 * system needs to know when such changes happen.
 *
 * This is a blocking function.
 *
 * \param dev_handle a device handle
 * \param configuration the bConfigurationValue of the configuration you
 * wish to activate, or -1 if you wish to put the device in an unconfigured
 * state
 * \returns 0 on success
 * \returns LIBUSB_ERROR_NOT_FOUND if the requested configuration does not exist
 * \returns LIBUSB_ERROR_BUSY if interfaces are currently claimed
 * \returns LIBUSB_ERROR_NO_DEVICE if the device has been disconnected
 * \returns another LIBUSB_ERROR code on other failure
 * \see libusb_set_auto_detach_kernel_driver()
 */
int API_EXPORTED libusb_set_configuration(libusb_device_handle *dev_handle,
	int configuration)
{
	usbi_dbg("configuration %d", configuration);
	return usbi_backend->set_configuration(dev_handle, configuration);
}

/** \ingroup libusb_dev
 * Claim an interface on a given device handle. You must claim the interface
 * you wish to use before you can perform I/O on any of its endpoints.
 *
 * It is legal to attempt to claim an already-claimed interface, in which
 * case libusb just returns 0 without doing anything.
 *
 * If auto_detach_kernel_driver is set to 1 for <tt>dev</tt>, the kernel driver
 * will be detached if necessary, on failure the detach error is returned.
 *
 * Claiming of interfaces is a purely logical operation; it does not cause
 * any requests to be sent over the bus. Interface claiming is used to
 * instruct the underlying operating system that your application wishes
 * to take ownership of the interface.
 *
 * This is a non-blocking function.
 *
 * \param dev_handle a device handle
 * \param interface_number the <tt>bInterfaceNumber</tt> of the interface you
 * wish to claim
 * \returns 0 on success
 * \returns LIBUSB_ERROR_NOT_FOUND if the requested interface does not exist
 * \returns LIBUSB_ERROR_BUSY if another program or driver has claimed the
 * interface
 * \returns LIBUSB_ERROR_NO_DEVICE if the device has been disconnected
 * \returns a LIBUSB_ERROR code on other failure
 * \see libusb_set_auto_detach_kernel_driver()
 */
int API_EXPORTED libusb_claim_interface(libusb_device_handle *dev_handle,
	int interface_number)
{
	int r = 0;

	usbi_dbg("interface %d", interface_number);
	if (interface_number >= USB_MAXINTERFACES)
		return LIBUSB_ERROR_INVALID_PARAM;

	if (!dev_handle->dev->attached)
		return LIBUSB_ERROR_NO_DEVICE;

	usbi_mutex_lock(&dev_handle->lock);
	if (dev_handle->claimed_interfaces & (1 << interface_number))
		goto out;

	r = usbi_backend->claim_interface(dev_handle, interface_number);
	if (r == 0)
		dev_handle->claimed_interfaces |= 1 << interface_number;

out:
	usbi_mutex_unlock(&dev_handle->lock);
	return r;
}

/** \ingroup libusb_dev
 * Release an interface previously claimed with libusb_claim_interface(). You
 * should release all claimed interfaces before closing a device handle.
 *
 * This is a blocking function. A SET_INTERFACE control request will be sent
 * to the device, resetting interface state to the first alternate setting.
 *
 * If auto_detach_kernel_driver is set to 1 for <tt>dev</tt>, the kernel
 * driver will be re-attached after releasing the interface.
 *
 * \param dev_handle a device handle
 * \param interface_number the <tt>bInterfaceNumber</tt> of the
 * previously-claimed interface
 * \returns 0 on success
 * \returns LIBUSB_ERROR_NOT_FOUND if the interface was not claimed
 * \returns LIBUSB_ERROR_NO_DEVICE if the device has been disconnected
 * \returns another LIBUSB_ERROR code on other failure
 * \see libusb_set_auto_detach_kernel_driver()
 */
int API_EXPORTED libusb_release_interface(libusb_device_handle *dev_handle,
	int interface_number)
{
	int r;

	usbi_dbg("interface %d", interface_number);
	if (interface_number >= USB_MAXINTERFACES)
		return LIBUSB_ERROR_INVALID_PARAM;

	usbi_mutex_lock(&dev_handle->lock);
	if (!(dev_handle->claimed_interfaces & (1 << interface_number))) {
		r = LIBUSB_ERROR_NOT_FOUND;
		goto out;
	}

	r = usbi_backend->release_interface(dev_handle, interface_number);
	if (r == 0)
		dev_handle->claimed_interfaces &= ~(1 << interface_number);

out:
	usbi_mutex_unlock(&dev_handle->lock);
	return r;
}

/** \ingroup libusb_dev
 * Activate an alternate setting for an interface. The interface must have
 * been previously claimed with libusb_claim_interface().
 *
 * You should always use this function rather than formulating your own
 * SET_INTERFACE control request. This is because the underlying operating
 * system needs to know when such changes happen.
 *
 * This is a blocking function.
 *
 * \param dev_handle a device handle
 * \param interface_number the <tt>bInterfaceNumber</tt> of the
 * previously-claimed interface
 * \param alternate_setting the <tt>bAlternateSetting</tt> of the alternate
 * setting to activate
 * \returns 0 on success
 * \returns LIBUSB_ERROR_NOT_FOUND if the interface was not claimed, or the
 * requested alternate setting does not exist
 * \returns LIBUSB_ERROR_NO_DEVICE if the device has been disconnected
 * \returns another LIBUSB_ERROR code on other failure
 */
int API_EXPORTED libusb_set_interface_alt_setting(libusb_device_handle *dev_handle,
	int interface_number, int alternate_setting)
{
	usbi_dbg("interface %d altsetting %d",
		interface_number, alternate_setting);
	if (interface_number >= USB_MAXINTERFACES)
		return LIBUSB_ERROR_INVALID_PARAM;

	usbi_mutex_lock(&dev_handle->lock);
	if (!dev_handle->dev->attached) {
		usbi_mutex_unlock(&dev_handle->lock);
		return LIBUSB_ERROR_NO_DEVICE;
	}

	if (!(dev_handle->claimed_interfaces & (1 << interface_number))) {
		usbi_mutex_unlock(&dev_handle->lock);
		return LIBUSB_ERROR_NOT_FOUND;
	}
	usbi_mutex_unlock(&dev_handle->lock);

	return usbi_backend->set_interface_altsetting(dev_handle, interface_number,
		alternate_setting);
}

/** \ingroup libusb_dev
 * Clear the halt/stall condition for an endpoint. Endpoints with halt status
 * are unable to receive or transmit data until the halt condition is stalled.
 *
 * You should cancel all pending transfers before attempting to clear the halt
 * condition.
 *
 * This is a blocking function.
 *
 * \param dev_handle a device handle
 * \param endpoint the endpoint to clear halt status
 * \returns 0 on success
 * \returns LIBUSB_ERROR_NOT_FOUND if the endpoint does not exist
 * \returns LIBUSB_ERROR_NO_DEVICE if the device has been disconnected
 * \returns another LIBUSB_ERROR code on other failure
 */
int API_EXPORTED libusb_clear_halt(libusb_device_handle *dev_handle,
	unsigned char endpoint)
{
	usbi_dbg("endpoint %x", endpoint);
	if (!dev_handle->dev->attached)
		return LIBUSB_ERROR_NO_DEVICE;

	return usbi_backend->clear_halt(dev_handle, endpoint);
}

/** \ingroup libusb_dev
 * Perform a USB port reset to reinitialize a device. The system will attempt
 * to restore the previous configuration and alternate settings after the
 * reset has completed.
 *
 * If the reset fails, the descriptors change, or the previous state cannot be
 * restored, the device will appear to be disconnected and reconnected. This
 * means that the device handle is no longer valid (you should close it) and
 * rediscover the device. A return code of LIBUSB_ERROR_NOT_FOUND indicates
 * when this is the case.
 *
 * This is a blocking function which usually incurs a noticeable delay.
 *
 * \param dev_handle a handle of the device to reset
 * \returns 0 on success
 * \returns LIBUSB_ERROR_NOT_FOUND if re-enumeration is required, or if the
 * device has been disconnected
 * \returns another LIBUSB_ERROR code on other failure
 */
int API_EXPORTED libusb_reset_device(libusb_device_handle *dev_handle)
{
	usbi_dbg("");
	if (!dev_handle->dev->attached)
		return LIBUSB_ERROR_NO_DEVICE;

	return usbi_backend->reset_device(dev_handle);
}

/** \ingroup libusb_asyncio
 * Allocate up to num_streams usb bulk streams on the specified endpoints. This
 * function takes an array of endpoints rather then a single endpoint because
 * some protocols require that endpoints are setup with similar stream ids.
 * All endpoints passed in must belong to the same interface.
 *
 * Note this function may return less streams then requested. Also note that the
 * same number of streams are allocated for each endpoint in the endpoint array.
 *
 * Stream id 0 is reserved, and should not be used to communicate with devices.
 * If libusb_alloc_streams() returns with a value of N, you may use stream ids
 * 1 to N.
 *
 * Since version 1.0.19, \ref LIBUSB_API_VERSION >= 0x01000103
 *
 * \param dev_handle a device handle
 * \param num_streams number of streams to try to allocate
 * \param endpoints array of endpoints to allocate streams on
 * \param num_endpoints length of the endpoints array
 * \returns number of streams allocated, or a LIBUSB_ERROR code on failure
 */
int API_EXPORTED libusb_alloc_streams(libusb_device_handle *dev_handle,
	uint32_t num_streams, unsigned char *endpoints, int num_endpoints)
{
	usbi_dbg("streams %u eps %d", (unsigned) num_streams, num_endpoints);

	if (!dev_handle->dev->attached)
		return LIBUSB_ERROR_NO_DEVICE;

	if (usbi_backend->alloc_streams)
		return usbi_backend->alloc_streams(dev_handle, num_streams, endpoints,
						   num_endpoints);
	else
		return LIBUSB_ERROR_NOT_SUPPORTED;
}

/** \ingroup libusb_asyncio
 * Free usb bulk streams allocated with libusb_alloc_streams().
 *
 * Note streams are automatically free-ed when releasing an interface.
 *
 * Since version 1.0.19, \ref LIBUSB_API_VERSION >= 0x01000103
 *
 * \param dev_handle a device handle
 * \param endpoints array of endpoints to free streams on
 * \param num_endpoints length of the endpoints array
 * \returns LIBUSB_SUCCESS, or a LIBUSB_ERROR code on failure
 */
int API_EXPORTED libusb_free_streams(libusb_device_handle *dev_handle,
	unsigned char *endpoints, int num_endpoints)
{
	usbi_dbg("eps %d", num_endpoints);

	if (!dev_handle->dev->attached)
		return LIBUSB_ERROR_NO_DEVICE;

	if (usbi_backend->free_streams)
		return usbi_backend->free_streams(dev_handle, endpoints,
						  num_endpoints);
	else
		return LIBUSB_ERROR_NOT_SUPPORTED;
}

/** \ingroup libusb_dev
 * Determine if a kernel driver is active on an interface. If a kernel driver
 * is active, you cannot claim the interface, and libusb will be unable to
 * perform I/O.
 *
 * This functionality is not available on Windows.
 *
 * \param dev_handle a device handle
 * \param interface_number the interface to check
 * \returns 0 if no kernel driver is active
 * \returns 1 if a kernel driver is active
 * \returns LIBUSB_ERROR_NO_DEVICE if the device has been disconnected
 * \returns LIBUSB_ERROR_NOT_SUPPORTED on platforms where the functionality
 * is not available
 * \returns another LIBUSB_ERROR code on other failure
 * \see libusb_detach_kernel_driver()
 */
int API_EXPORTED libusb_kernel_driver_active(libusb_device_handle *dev_handle,
	int interface_number)
{
	usbi_dbg("interface %d", interface_number);

	if (!dev_handle->dev->attached)
		return LIBUSB_ERROR_NO_DEVICE;

	if (usbi_backend->kernel_driver_active)
		return usbi_backend->kernel_driver_active(dev_handle, interface_number);
	else
		return LIBUSB_ERROR_NOT_SUPPORTED;
}

/** \ingroup libusb_dev
 * Detach a kernel driver from an interface. If successful, you will then be
 * able to claim the interface and perform I/O.
 *
 * This functionality is not available on Darwin or Windows.
 *
 * Note that libusb itself also talks to the device through a special kernel
 * driver, if this driver is already attached to the device, this call will
 * not detach it and return LIBUSB_ERROR_NOT_FOUND.
 *
 * \param dev_handle a device handle
 * \param interface_number the interface to detach the driver from
 * \returns 0 on success
 * \returns LIBUSB_ERROR_NOT_FOUND if no kernel driver was active
 * \returns LIBUSB_ERROR_INVALID_PARAM if the interface does not exist
 * \returns LIBUSB_ERROR_NO_DEVICE if the device has been disconnected
 * \returns LIBUSB_ERROR_NOT_SUPPORTED on platforms where the functionality
 * is not available
 * \returns another LIBUSB_ERROR code on other failure
 * \see libusb_kernel_driver_active()
 */
int API_EXPORTED libusb_detach_kernel_driver(libusb_device_handle *dev_handle,
	int interface_number)
{
	usbi_dbg("interface %d", interface_number);

	if (!dev_handle->dev->attached)
		return LIBUSB_ERROR_NO_DEVICE;

	if (usbi_backend->detach_kernel_driver)
		return usbi_backend->detach_kernel_driver(dev_handle, interface_number);
	else
		return LIBUSB_ERROR_NOT_SUPPORTED;
}

/** \ingroup libusb_dev
 * Re-attach an interface's kernel driver, which was previously detached
 * using libusb_detach_kernel_driver(). This call is only effective on
 * Linux and returns LIBUSB_ERROR_NOT_SUPPORTED on all other platforms.
 *
 * This functionality is not available on Darwin or Windows.
 *
 * \param dev_handle a device handle
 * \param interface_number the interface to attach the driver from
 * \returns 0 on success
 * \returns LIBUSB_ERROR_NOT_FOUND if no kernel driver was active
 * \returns LIBUSB_ERROR_INVALID_PARAM if the interface does not exist
 * \returns LIBUSB_ERROR_NO_DEVICE if the device has been disconnected
 * \returns LIBUSB_ERROR_NOT_SUPPORTED on platforms where the functionality
 * is not available
 * \returns LIBUSB_ERROR_BUSY if the driver cannot be attached because the
 * interface is claimed by a program or driver
 * \returns another LIBUSB_ERROR code on other failure
 * \see libusb_kernel_driver_active()
 */
int API_EXPORTED libusb_attach_kernel_driver(libusb_device_handle *dev_handle,
	int interface_number)
{
	usbi_dbg("interface %d", interface_number);

	if (!dev_handle->dev->attached)
		return LIBUSB_ERROR_NO_DEVICE;

	if (usbi_backend->attach_kernel_driver)
		return usbi_backend->attach_kernel_driver(dev_handle, interface_number);
	else
		return LIBUSB_ERROR_NOT_SUPPORTED;
}

/** \ingroup libusb_dev
 * Enable/disable libusb's automatic kernel driver detachment. When this is
 * enabled libusb will automatically detach the kernel driver on an interface
 * when claiming the interface, and attach it when releasing the interface.
 *
 * Automatic kernel driver detachment is disabled on newly opened device
 * handles by default.
 *
 * On platforms which do not have LIBUSB_CAP_SUPPORTS_DETACH_KERNEL_DRIVER
 * this function will return LIBUSB_ERROR_NOT_SUPPORTED, and libusb will
 * continue as if this function was never called.
 *
 * \param dev_handle a device handle
 * \param enable whether to enable or disable auto kernel driver detachment
 *
 * \returns LIBUSB_SUCCESS on success
 * \returns LIBUSB_ERROR_NOT_SUPPORTED on platforms where the functionality
 * is not available
 * \see libusb_claim_interface()
 * \see libusb_release_interface()
 * \see libusb_set_configuration()
 */
int API_EXPORTED libusb_set_auto_detach_kernel_driver(
	libusb_device_handle *dev_handle, int enable)
{
	if (!(usbi_backend->caps & USBI_CAP_SUPPORTS_DETACH_KERNEL_DRIVER))
		return LIBUSB_ERROR_NOT_SUPPORTED;

	dev_handle->auto_detach_kernel_driver = enable;
	return LIBUSB_SUCCESS;
}

/** \ingroup libusb_lib
 * Set log message verbosity.
 *
 * The default level is LIBUSB_LOG_LEVEL_NONE, which means no messages are ever
 * printed. If you choose to increase the message verbosity level, ensure
 * that your application does not close the stdout/stderr file descriptors.
 *
 * You are advised to use level LIBUSB_LOG_LEVEL_WARNING. libusb is conservative
 * with its message logging and most of the time, will only log messages that
 * explain error conditions and other oddities. This will help you debug
 * your software.
 *
 * If the LIBUSB_DEBUG environment variable was set when libusb was
 * initialized, this function does nothing: the message verbosity is fixed
 * to the value in the environment variable.
 *
 * If libusb was compiled without any message logging, this function does
 * nothing: you'll never get any messages.
 *
 * If libusb was compiled with verbose debug message logging, this function
 * does nothing: you'll always get messages from all levels.
 *
 * \param ctx the context to operate on, or NULL for the default context
 * \param level debug level to set
 */
void API_EXPORTED libusb_set_debug(libusb_context *ctx, int level)
{
	USBI_GET_CONTEXT(ctx);
	if (!ctx->debug_fixed)
		ctx->debug = level;
}

/** \ingroup libusb_lib
 * Initialize libusb. This function must be called before calling any other
 * libusb function.
 *
 * If you do not provide an output location for a context pointer, a default
 * context will be created. If there was already a default context, it will
 * be reused (and nothing will be initialized/reinitialized).
 *
 * \param context Optional output location for context pointer.
 * Only valid on return code 0.
 * \returns 0 on success, or a LIBUSB_ERROR code on failure
 * \see libusb_contexts
 */
int API_EXPORTED libusb_init(libusb_context **context)
{
	struct libusb_device *dev, *next;
	char *dbg = getenv("LIBUSB_DEBUG");
	struct libusb_context *ctx;
	static int first_init = 1;
	int r = 0;

	usbi_mutex_static_lock(&default_context_lock);

	if (!timestamp_origin.tv_sec) {
		usbi_gettimeofday(&timestamp_origin, NULL);
	}

	if (!context && usbi_default_context) {
		usbi_dbg("reusing default context");
		default_context_refcnt++;
		usbi_mutex_static_unlock(&default_context_lock);
		return 0;
	}

	ctx = calloc(1, sizeof(*ctx));
	if (!ctx) {
		r = LIBUSB_ERROR_NO_MEM;
		goto err_unlock;
	}

#ifdef ENABLE_DEBUG_LOGGING
	ctx->debug = LIBUSB_LOG_LEVEL_DEBUG;
#endif

	if (dbg) {
		ctx->debug = atoi(dbg);
		if (ctx->debug)
			ctx->debug_fixed = 1;
	}

	/* default context should be initialized before calling usbi_dbg */
	if (!usbi_default_context) {
		usbi_default_context = ctx;
		default_context_refcnt++;
		usbi_dbg("created default context");
	}

	usbi_dbg("libusb v%u.%u.%u.%u%s", libusb_version_internal.major, libusb_version_internal.minor,
		libusb_version_internal.micro, libusb_version_internal.nano, libusb_version_internal.rc);

	usbi_mutex_init(&ctx->usb_devs_lock);
	usbi_mutex_init(&ctx->open_devs_lock);
	usbi_mutex_init(&ctx->hotplug_cbs_lock);
	list_init(&ctx->usb_devs);
	list_init(&ctx->open_devs);
	list_init(&ctx->hotplug_cbs);

	usbi_mutex_static_lock(&active_contexts_lock);
	if (first_init) {
		first_init = 0;
		list_init (&active_contexts_list);
	}
	list_add (&ctx->list, &active_contexts_list);
	usbi_mutex_static_unlock(&active_contexts_lock);

	if (usbi_backend->init) {
		r = usbi_backend->init(ctx);
		if (r)
			goto err_free_ctx;
	}

	r = usbi_io_init(ctx);
	if (r < 0)
		goto err_backend_exit;

	usbi_mutex_static_unlock(&default_context_lock);

	if (context)
		*context = ctx;

	return 0;

err_backend_exit:
	if (usbi_backend->exit)
		usbi_backend->exit();
err_free_ctx:
	if (ctx == usbi_default_context) {
		usbi_default_context = NULL;
		default_context_refcnt--;
	}

	usbi_mutex_static_lock(&active_contexts_lock);
	list_del (&ctx->list);
	usbi_mutex_static_unlock(&active_contexts_lock);

	usbi_mutex_lock(&ctx->usb_devs_lock);
	list_for_each_entry_safe(dev, next, &ctx->usb_devs, list, struct libusb_device) {
		list_del(&dev->list);
		libusb_unref_device(dev);
	}
	usbi_mutex_unlock(&ctx->usb_devs_lock);

	usbi_mutex_destroy(&ctx->open_devs_lock);
	usbi_mutex_destroy(&ctx->usb_devs_lock);
	usbi_mutex_destroy(&ctx->hotplug_cbs_lock);

	free(ctx);
err_unlock:
	usbi_mutex_static_unlock(&default_context_lock);
	return r;
}

/** \ingroup libusb_lib
 * Deinitialize libusb. Should be called after closing all open devices and
 * before your application terminates.
 * \param ctx the context to deinitialize, or NULL for the default context
 */
void API_EXPORTED libusb_exit(struct libusb_context *ctx)
{
	struct libusb_device *dev, *next;
	struct timeval tv = { 0, 0 };

	usbi_dbg("");
	USBI_GET_CONTEXT(ctx);

	/* if working with default context, only actually do the deinitialization
	 * if we're the last user */
	usbi_mutex_static_lock(&default_context_lock);
	if (ctx == usbi_default_context) {
		if (--default_context_refcnt > 0) {
			usbi_dbg("not destroying default context");
			usbi_mutex_static_unlock(&default_context_lock);
			return;
		}
		usbi_dbg("destroying default context");
		usbi_default_context = NULL;
	}
	usbi_mutex_static_unlock(&default_context_lock);

	usbi_mutex_static_lock(&active_contexts_lock);
	list_del (&ctx->list);
	usbi_mutex_static_unlock(&active_contexts_lock);

	if (libusb_has_capability(LIBUSB_CAP_HAS_HOTPLUG)) {
		usbi_hotplug_deregister_all(ctx);

		/*
		 * Ensure any pending unplug events are read from the hotplug
		 * pipe. The usb_device-s hold in the events are no longer part
		 * of usb_devs, but the events still hold a reference!
		 *
		 * Note we don't do this if the application has left devices
		 * open (which implies a buggy app) to avoid packet completion
		 * handlers running when the app does not expect them to run.
		 */
		if (list_empty(&ctx->open_devs))
			libusb_handle_events_timeout(ctx, &tv);

		usbi_mutex_lock(&ctx->usb_devs_lock);
		list_for_each_entry_safe(dev, next, &ctx->usb_devs, list, struct libusb_device) {
			list_del(&dev->list);
			libusb_unref_device(dev);
		}
		usbi_mutex_unlock(&ctx->usb_devs_lock);
	}
	else {
		/* if hotplug is disabled the devices must be unrefed to avoid a memory leak */
		if (!list_empty(&ctx->usb_devs)) {
			list_for_each_entry_safe(dev, next, &ctx->usb_devs, list, struct libusb_device) {
				usbi_dbg("libusb_exit: unref device %d.%d (%lu) refs = %d", dev->bus_number, dev->device_address, dev->session_data, dev->refcnt);
				libusb_unref_device(dev);
			}
		}
	}

	/* a few sanity checks. don't bother with locking because unless
	 * there is an application bug, nobody will be accessing these. */
	if (!list_empty(&ctx->usb_devs))
		usbi_warn(ctx, "some libusb_devices were leaked");
	if (!list_empty(&ctx->open_devs))
		usbi_warn(ctx, "application left some devices open");

	usbi_io_exit(ctx);
	if (usbi_backend->exit)
		usbi_backend->exit();

	usbi_mutex_destroy(&ctx->open_devs_lock);
	usbi_mutex_destroy(&ctx->usb_devs_lock);
	usbi_mutex_destroy(&ctx->hotplug_cbs_lock);
	free(ctx);
}

/** \ingroup libusb_misc
 * Check at runtime if the loaded library has a given capability.
 * This call should be performed after \ref libusb_init(), to ensure the
 * backend has updated its capability set.
 *
 * \param capability the \ref libusb_capability to check for
 * \returns nonzero if the running library has the capability, 0 otherwise
 */
int API_EXPORTED libusb_has_capability(uint32_t capability)
{
	switch (capability) {
	case LIBUSB_CAP_HAS_CAPABILITY:
		return 1;
	case LIBUSB_CAP_HAS_HOTPLUG:
		return !(usbi_backend->get_device_list);
	case LIBUSB_CAP_HAS_HID_ACCESS:
		return (usbi_backend->caps & USBI_CAP_HAS_HID_ACCESS);
	case LIBUSB_CAP_SUPPORTS_DETACH_KERNEL_DRIVER:
		return (usbi_backend->caps & USBI_CAP_SUPPORTS_DETACH_KERNEL_DRIVER);
	}
	return 0;
}

/* this is defined in libusbi.h if needed */
#ifdef LIBUSB_GETTIMEOFDAY_WIN32
/*
 * gettimeofday
 * Implementation according to:
 * The Open Group Base Specifications Issue 6
 * IEEE Std 1003.1, 2004 Edition
 */

/*
 *  THIS SOFTWARE IS NOT COPYRIGHTED
 *
 *  This source code is offered for use in the public domain. You may
 *  use, modify or distribute it freely.
 *
 *  This code is distributed in the hope that it will be useful but
 *  WITHOUT ANY WARRANTY. ALL WARRANTIES, EXPRESS OR IMPLIED ARE HEREBY
 *  DISCLAIMED. This includes but is not limited to warranties of
 *  MERCHANTABILITY or FITNESS FOR A PARTICULAR PURPOSE.
 *
 *  Contributed by:
 *  Danny Smith <dannysmith@users.sourceforge.net>
 */

/* Offset between 1/1/1601 and 1/1/1970 in 100 nanosec units */
#define _W32_FT_OFFSET (116444736000000000)

int usbi_gettimeofday(struct timeval *tp, void *tzp)
{
	union {
		unsigned __int64 ns100; /* Time since 1 Jan 1601, in 100ns units */
		FILETIME ft;
	} _now;
	UNUSED(tzp);

	if(tp) {
#if defined(OS_WINCE)
		SYSTEMTIME st;
		GetSystemTime(&st);
		SystemTimeToFileTime(&st, &_now.ft);
#else
		GetSystemTimeAsFileTime (&_now.ft);
#endif
		tp->tv_usec=(long)((_now.ns100 / 10) % 1000000 );
		tp->tv_sec= (long)((_now.ns100 - _W32_FT_OFFSET) / 10000000);
	}
	/* Always return 0 as per Open Group Base Specifications Issue 6.
	   Do not set errno on error.  */
	return 0;
}
#endif

static void usbi_log_str(struct libusb_context *ctx,
	enum libusb_log_level level, const char * str)
{
#if defined(USE_SYSTEM_LOGGING_FACILITY)
#if defined(OS_WINDOWS) || defined(OS_WINCE)
	/* Windows CE only supports the Unicode version of OutputDebugString. */
	WCHAR wbuf[USBI_MAX_LOG_LEN];
	MultiByteToWideChar(CP_UTF8, 0, str, -1, wbuf, sizeof(wbuf));
	OutputDebugStringW(wbuf);
#elif defined(__ANDROID__)
	int priority = ANDROID_LOG_UNKNOWN;
	switch (level) {
	case LIBUSB_LOG_LEVEL_INFO: priority = ANDROID_LOG_INFO; break;
	case LIBUSB_LOG_LEVEL_WARNING: priority = ANDROID_LOG_WARN; break;
	case LIBUSB_LOG_LEVEL_ERROR: priority = ANDROID_LOG_ERROR; break;
	case LIBUSB_LOG_LEVEL_DEBUG: priority = ANDROID_LOG_DEBUG; break;
	}
	__android_log_write(priority, "libusb", str);
#elif defined(HAVE_SYSLOG_FUNC)
	int syslog_level = LOG_INFO;
	switch (level) {
	case LIBUSB_LOG_LEVEL_INFO: syslog_level = LOG_INFO; break;
	case LIBUSB_LOG_LEVEL_WARNING: syslog_level = LOG_WARNING; break;
	case LIBUSB_LOG_LEVEL_ERROR: syslog_level = LOG_ERR; break;
	case LIBUSB_LOG_LEVEL_DEBUG: syslog_level = LOG_DEBUG; break;
	}
	syslog(syslog_level, "%s", str);
#else /* All of gcc, Clang, XCode seem to use #warning */
#warning System logging is not supported on this platform. Logging to stderr will be used instead.
	fputs(str, stderr);
#endif
#else
	fputs(str, stderr);
#endif /* USE_SYSTEM_LOGGING_FACILITY */
	UNUSED(ctx);
	UNUSED(level);
}

void usbi_log_v(struct libusb_context *ctx, enum libusb_log_level level,
	const char *function, const char *format, va_list args)
{
	const char *prefix = "";
	char buf[USBI_MAX_LOG_LEN];
	struct timeval now;
	int global_debug, header_len, text_len;
	static int has_debug_header_been_displayed = 0;

#ifdef ENABLE_DEBUG_LOGGING
	global_debug = 1;
	UNUSED(ctx);
#else
	int ctx_level = 0;

	USBI_GET_CONTEXT(ctx);
	if (ctx) {
		ctx_level = ctx->debug;
	} else {
		char *dbg = getenv("LIBUSB_DEBUG");
		if (dbg)
			ctx_level = atoi(dbg);
	}
	global_debug = (ctx_level == LIBUSB_LOG_LEVEL_DEBUG);
	if (!ctx_level)
		return;
	if (level == LIBUSB_LOG_LEVEL_WARNING && ctx_level < LIBUSB_LOG_LEVEL_WARNING)
		return;
	if (level == LIBUSB_LOG_LEVEL_INFO && ctx_level < LIBUSB_LOG_LEVEL_INFO)
		return;
	if (level == LIBUSB_LOG_LEVEL_DEBUG && ctx_level < LIBUSB_LOG_LEVEL_DEBUG)
		return;
#endif

	usbi_gettimeofday(&now, NULL);
	if ((global_debug) && (!has_debug_header_been_displayed)) {
		has_debug_header_been_displayed = 1;
		usbi_log_str(ctx, LIBUSB_LOG_LEVEL_DEBUG, "[timestamp] [threadID] facility level [function call] <message>" USBI_LOG_LINE_END);
		usbi_log_str(ctx, LIBUSB_LOG_LEVEL_DEBUG, "--------------------------------------------------------------------------------" USBI_LOG_LINE_END);
	}
	if (now.tv_usec < timestamp_origin.tv_usec) {
		now.tv_sec--;
		now.tv_usec += 1000000;
	}
	now.tv_sec -= timestamp_origin.tv_sec;
	now.tv_usec -= timestamp_origin.tv_usec;

	switch (level) {
	case LIBUSB_LOG_LEVEL_INFO:
		prefix = "info";
		break;
	case LIBUSB_LOG_LEVEL_WARNING:
		prefix = "warning";
		break;
	case LIBUSB_LOG_LEVEL_ERROR:
		prefix = "error";
		break;
	case LIBUSB_LOG_LEVEL_DEBUG:
		prefix = "debug";
		break;
	case LIBUSB_LOG_LEVEL_NONE:
		return;
	default:
		prefix = "unknown";
		break;
	}

	if (global_debug) {
		header_len = snprintf(buf, sizeof(buf),
			"[%2d.%06d] [%08x] libusb: %s [%s] ",
			(int)now.tv_sec, (int)now.tv_usec, usbi_get_tid(), prefix, function);
	} else {
		header_len = snprintf(buf, sizeof(buf),
			"libusb: %s [%s] ", prefix, function);
	}

	if (header_len < 0 || header_len >= (int)sizeof(buf)) {
		/* Somehow snprintf failed to write to the buffer,
		 * remove the header so something useful is output. */
		header_len = 0;
	}
	/* Make sure buffer is NUL terminated */
	buf[header_len] = '\0';
	text_len = vsnprintf(buf + header_len, sizeof(buf) - header_len,
		format, args);
	if (text_len < 0 || text_len + header_len >= (int)sizeof(buf)) {
		/* Truncated log output. On some platforms a -1 return value means
		 * that the output was truncated. */
		text_len = sizeof(buf) - header_len;
	}
	if (header_len + text_len + sizeof(USBI_LOG_LINE_END) >= sizeof(buf)) {
		/* Need to truncate the text slightly to fit on the terminator. */
		text_len -= (header_len + text_len + sizeof(USBI_LOG_LINE_END)) - sizeof(buf);
	}
	strcpy(buf + header_len + text_len, USBI_LOG_LINE_END);

	usbi_log_str(ctx, level, buf);
}

void usbi_log(struct libusb_context *ctx, enum libusb_log_level level,
	const char *function, const char *format, ...)
{
	va_list args;

	va_start (args, format);
	usbi_log_v(ctx, level, function, format, args);
	va_end (args);
}

/** \ingroup libusb_misc
 * Returns a constant NULL-terminated string with the ASCII name of a libusb
 * error or transfer status code. The caller must not free() the returned
 * string.
 *
 * \param error_code The \ref libusb_error or libusb_transfer_status code to
 * return the name of.
 * \returns The error name, or the string **UNKNOWN** if the value of
 * error_code is not a known error / status code.
 */
DEFAULT_VISIBILITY const char * LIBUSB_CALL libusb_error_name(int error_code)
{
	switch (error_code) {
	case LIBUSB_ERROR_IO:
		return "LIBUSB_ERROR_IO";
	case LIBUSB_ERROR_INVALID_PARAM:
		return "LIBUSB_ERROR_INVALID_PARAM";
	case LIBUSB_ERROR_ACCESS:
		return "LIBUSB_ERROR_ACCESS";
	case LIBUSB_ERROR_NO_DEVICE:
		return "LIBUSB_ERROR_NO_DEVICE";
	case LIBUSB_ERROR_NOT_FOUND:
		return "LIBUSB_ERROR_NOT_FOUND";
	case LIBUSB_ERROR_BUSY:
		return "LIBUSB_ERROR_BUSY";
	case LIBUSB_ERROR_TIMEOUT:
		return "LIBUSB_ERROR_TIMEOUT";
	case LIBUSB_ERROR_OVERFLOW:
		return "LIBUSB_ERROR_OVERFLOW";
	case LIBUSB_ERROR_PIPE:
		return "LIBUSB_ERROR_PIPE";
	case LIBUSB_ERROR_INTERRUPTED:
		return "LIBUSB_ERROR_INTERRUPTED";
	case LIBUSB_ERROR_NO_MEM:
		return "LIBUSB_ERROR_NO_MEM";
	case LIBUSB_ERROR_NOT_SUPPORTED:
		return "LIBUSB_ERROR_NOT_SUPPORTED";
	case LIBUSB_ERROR_OTHER:
		return "LIBUSB_ERROR_OTHER";

	case LIBUSB_TRANSFER_ERROR:
		return "LIBUSB_TRANSFER_ERROR";
	case LIBUSB_TRANSFER_TIMED_OUT:
		return "LIBUSB_TRANSFER_TIMED_OUT";
	case LIBUSB_TRANSFER_CANCELLED:
		return "LIBUSB_TRANSFER_CANCELLED";
	case LIBUSB_TRANSFER_STALL:
		return "LIBUSB_TRANSFER_STALL";
	case LIBUSB_TRANSFER_NO_DEVICE:
		return "LIBUSB_TRANSFER_NO_DEVICE";
	case LIBUSB_TRANSFER_OVERFLOW:
		return "LIBUSB_TRANSFER_OVERFLOW";

	case 0:
		return "LIBUSB_SUCCESS / LIBUSB_TRANSFER_COMPLETED";
	default:
		return "**UNKNOWN**";
	}
}

/** \ingroup libusb_misc
 * Returns a pointer to const struct libusb_version with the version
 * (major, minor, micro, nano and rc) of the running library.
 */
DEFAULT_VISIBILITY
const struct libusb_version * LIBUSB_CALL libusb_get_version(void)
{
	return &libusb_version_internal;
}<|MERGE_RESOLUTION|>--- conflicted
+++ resolved
@@ -1206,10 +1206,52 @@
 	return 0;
 }
 
-<<<<<<< HEAD
 static int do_open(libusb_device *dev, intptr_t fd,
-	libusb_device_handle **handle)
-=======
+	libusb_device_handle **dev_handle)
+{
+	struct libusb_context *ctx = DEVICE_CTX(dev);
+	struct libusb_device_handle *_dev_handle;
+	size_t priv_size = usbi_backend->device_handle_priv_size;
+	int r;
+	usbi_dbg("open %d.%d", dev->bus_number, dev->device_address);
+
+	if (!dev->attached) {
+		return LIBUSB_ERROR_NO_DEVICE;
+	}
+
+	_dev_handle = malloc(sizeof(*_dev_handle) + priv_size);
+	if (!_dev_handle)
+		return LIBUSB_ERROR_NO_MEM;
+
+	r = usbi_mutex_init(&_dev_handle->lock);
+	if (r) {
+		free(_dev_handle);
+		return LIBUSB_ERROR_OTHER;
+	}
+
+	_dev_handle->dev = libusb_ref_device(dev);
+	_dev_handle->auto_detach_kernel_driver = 0;
+	_dev_handle->claimed_interfaces = 0;
+	_dev_handle->associated_fd = fd;
+	memset(&_dev_handle->os_priv, 0, priv_size);
+
+	r = usbi_backend->open(_dev_handle);
+	if (r < 0) {
+		usbi_dbg("open %d.%d returns %d", dev->bus_number, dev->device_address, r);
+		libusb_unref_device(dev);
+		usbi_mutex_destroy(&_dev_handle->lock);
+		free(_dev_handle);
+		return r;
+	}
+
+	usbi_mutex_lock(&ctx->open_devs_lock);
+	list_add(&_dev_handle->list, &ctx->open_devs);
+	usbi_mutex_unlock(&ctx->open_devs_lock);
+	*dev_handle = _dev_handle;
+
+	return 0;
+}
+
 /** \ingroup libusb_dev
  * Open a device and obtain a device handle. A handle allows you to perform
  * I/O on the device in question.
@@ -1231,60 +1273,11 @@
  */
 int API_EXPORTED libusb_open(libusb_device *dev,
 	libusb_device_handle **dev_handle)
->>>>>>> 31ff09c3
-{
-	struct libusb_context *ctx = DEVICE_CTX(dev);
-	struct libusb_device_handle *_dev_handle;
-	size_t priv_size = usbi_backend->device_handle_priv_size;
-	int r;
-	usbi_dbg("open %d.%d", dev->bus_number, dev->device_address);
-
-	if (!dev->attached) {
-		return LIBUSB_ERROR_NO_DEVICE;
-	}
-
-	_dev_handle = malloc(sizeof(*_dev_handle) + priv_size);
-	if (!_dev_handle)
-		return LIBUSB_ERROR_NO_MEM;
-
-	r = usbi_mutex_init(&_dev_handle->lock);
-	if (r) {
-		free(_dev_handle);
-		return LIBUSB_ERROR_OTHER;
-	}
-
-<<<<<<< HEAD
-	_handle->dev = libusb_ref_device(dev);
-	_handle->auto_detach_kernel_driver = 0;
-	_handle->claimed_interfaces = 0;
-	_handle->associated_fd = fd;
-	memset(&_handle->os_priv, 0, priv_size);
-=======
-	_dev_handle->dev = libusb_ref_device(dev);
-	_dev_handle->auto_detach_kernel_driver = 0;
-	_dev_handle->claimed_interfaces = 0;
-	memset(&_dev_handle->os_priv, 0, priv_size);
->>>>>>> 31ff09c3
-
-	r = usbi_backend->open(_dev_handle);
-	if (r < 0) {
-		usbi_dbg("open %d.%d returns %d", dev->bus_number, dev->device_address, r);
-		libusb_unref_device(dev);
-		usbi_mutex_destroy(&_dev_handle->lock);
-		free(_dev_handle);
-		return r;
-	}
-
-	usbi_mutex_lock(&ctx->open_devs_lock);
-	list_add(&_dev_handle->list, &ctx->open_devs);
-	usbi_mutex_unlock(&ctx->open_devs_lock);
-	*dev_handle = _dev_handle;
-
-	return 0;
-}
-
-<<<<<<< HEAD
-/** \ingroup dev
+{
+	return do_open(dev, -1, dev_handle);
+}
+
+ /** \ingroup libusb_dev
  * Open a device and obtain a device handle. A handle allows you to perform
  * I/O on the device in question.
  *
@@ -1294,8 +1287,12 @@
  *
  * This is a non-blocking function; no requests are sent over the bus.
  *
+ * This function allows to associate a device handle with the existing file 
+ * descriptor.
+ *
  * \param dev the device to open
- * \param handle output location for the returned device handle pointer. Only
+ * \param fd the file descriptor to associate with the device 
+ * \param dev_handle output location for the returned device handle pointer. Only
  * populated when the return code is 0.
  * \returns 0 on success
  * \returns LIBUSB_ERROR_NO_MEM on memory allocation failure
@@ -1303,45 +1300,13 @@
  * \returns LIBUSB_ERROR_NO_DEVICE if the device has been disconnected
  * \returns another LIBUSB_ERROR code on other failure
  */
-int API_EXPORTED libusb_open(libusb_device *dev,
-	libusb_device_handle **handle)
-{
-	return do_open(dev, -1, handle);
-}
-
- /** \ingroup dev
- * Open a device and obtain a device handle. A handle allows you to perform
- * I/O on the device in question.
- *
- * Internally, this function adds a reference to the device and makes it
- * available to you through libusb_get_device(). This reference is removed
- * during libusb_close().
- *
- * This is a non-blocking function; no requests are sent over the bus.
- *
- * This function allows to associate a device handle with the existing file 
- * descriptor.
- *
- * \param dev the device to open
- * \param fd the file descriptor to associate with the device 
- * \param handle output location for the returned device handle pointer. Only
- * populated when the return code is 0.
- * \returns 0 on success
- * \returns LIBUSB_ERROR_NO_MEM on memory allocation failure
- * \returns LIBUSB_ERROR_ACCESS if the user has insufficient permissions
- * \returns LIBUSB_ERROR_NO_DEVICE if the device has been disconnected
- * \returns another LIBUSB_ERROR code on other failure
- */
 int API_EXPORTED libusb_fdopen(libusb_device *dev, intptr_t fd,
-	libusb_device_handle **handle)
-{
-	return do_open(dev, fd, handle);
-}
-
-/** \ingroup dev
-=======
-/** \ingroup libusb_dev
->>>>>>> 31ff09c3
+	libusb_device_handle **dev_handle)
+{
+	return do_open(dev, fd, dev_handle);
+}
+
+/** \ingroup libusb_dev
  * Convenience function for finding a device with a particular
  * <tt>idVendor</tt>/<tt>idProduct</tt> combination. This function is intended
  * for those scenarios where you are using libusb to knock up a quick test
